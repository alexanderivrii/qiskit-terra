--- conflicted
+++ resolved
@@ -122,9 +122,6 @@
     // SGate = 18
     ["qiskit.circuit.library.standard_gates.s", "SGate"],
     // SdgGate = 19
-<<<<<<< HEAD
-    ["qiskit.circuit.library.standard_gates.sdg", "SdgGate"],
-=======
     ["qiskit.circuit.library.standard_gates.s", "SdgGate"],
     // TGate = 20
     ["qiskit.circuit.library.standard_gates.s", "TGate"],
@@ -134,7 +131,6 @@
     ["qiskit.circuit.library.standard_gates.sx", "SXdgGate"],
     // iSWAPGate = 23
     ["qiskit.circuit.library.standard_gates.iswap", "iSwapGate"],
->>>>>>> d4e795b4
 ];
 
 /// A mapping from the enum variant in crate::operations::StandardGate to the python object for the
