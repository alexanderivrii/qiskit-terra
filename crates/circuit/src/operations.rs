// This code is part of Qiskit.
//
// (C) Copyright IBM 2024
//
// This code is licensed under the Apache License, Version 2.0. You may
// obtain a copy of this license in the LICENSE.txt file in the root directory
// of this source tree or at http://www.apache.org/licenses/LICENSE-2.0.
//
// Any modifications or derivative works of this code must retain this
// copyright notice, and modified files need to carry a notice indicating
// that they have been altered from the originals.

use approx::relative_eq;
use std::f64::consts::PI;
use std::sync::Arc;
use std::{fmt, vec};

use crate::circuit_data::CircuitData;
use crate::imports::{
    BARRIER, DELAY, MEASURE, PAULI_PRODUCT_MEASUREMENT, RESET, get_std_gate_class,
};
use crate::imports::{DEEPCOPY, QUANTUM_CIRCUIT, UNITARY_GATE};
use crate::parameter::parameter_expression::{
    ParameterExpression, PyParameter, PyParameterExpression,
};
use crate::parameter::symbol_expr::{Symbol, Value};
use crate::{Qubit, gate_matrix, impl_intopyobject_for_copy_pyclass};

use nalgebra::{Matrix2, Matrix4};
use ndarray::{Array2, ArrayView2, Dim, ShapeBuilder, array, aview2};
use num_complex::Complex64;
use smallvec::{SmallVec, smallvec};

use numpy::{IntoPyArray, PyArray2, PyReadonlyArray2, ToPyArray};
use pyo3::exceptions::PyValueError;
use pyo3::prelude::*;
use pyo3::types::{IntoPyDict, PyDict, PyFloat, PyList, PyTuple};
use pyo3::{IntoPyObjectExt, Python, intern};

#[derive(Clone, Debug)]
pub enum Param {
    ParameterExpression(Arc<ParameterExpression>),
    Float(f64),
    Obj(Py<PyAny>),
}

impl<'py> IntoPyObject<'py> for &Param {
    type Target = PyAny; // target type is PyAny to cover f64, Py<PyAny> and PyParameterExpression
    type Output = Bound<'py, Self::Target>;
    type Error = PyErr;

    fn into_pyobject(self, py: Python<'py>) -> Result<Self::Output, Self::Error> {
        match self {
            Param::Float(value) => value.into_bound_py_any(py),
            Param::Obj(py_obj) => py_obj.into_bound_py_any(py),
            Param::ParameterExpression(expr) => {
                let py_expr = PyParameterExpression::from(expr.as_ref().clone());
                py_expr.coerce_into_py(py)?.into_bound_py_any(py)
            }
        }
    }
}

impl<'py> IntoPyObject<'py> for Param {
    type Target = PyAny;
    type Output = Bound<'py, Self::Target>;
    type Error = PyErr;

    fn into_pyobject(self, py: Python<'py>) -> Result<Self::Output, Self::Error> {
        (&self).into_pyobject(py)
    }
}

impl<'a, 'py> FromPyObject<'a, 'py> for Param {
    type Error = ::std::convert::Infallible;

    fn extract(b: Borrowed<'a, 'py, PyAny>) -> Result<Self, Self::Error> {
        Ok(if let Ok(py_expr) = b.extract::<PyParameterExpression>() {
            Param::ParameterExpression(Arc::new(py_expr.inner))
        } else if let Ok(val) = b.extract::<f64>() {
            Param::Float(val)
        } else {
            Param::Obj(b.to_owned().unbind())
        })
    }
}

impl Param {
    pub fn eq(&self, other: &Param) -> PyResult<bool> {
        match [self, other] {
            [Self::Float(a), Self::Float(b)] => Ok(a == b),
            [Self::Float(a), Self::ParameterExpression(b)] => {
                Ok(&ParameterExpression::from_f64(*a) == b.as_ref())
            }
            [Self::ParameterExpression(a), Self::Float(b)] => {
                Ok(a.as_ref() == &ParameterExpression::from_f64(*b))
            }
            [Self::ParameterExpression(a), Self::ParameterExpression(b)] => Ok(a == b),
            [Self::Obj(_), Self::Float(_)] => Ok(false),
            [Self::Float(_), Self::Obj(_)] => Ok(false),
            [Self::Obj(a), Self::ParameterExpression(b)] => {
                Python::attach(|py| a.bind(py).eq(b.as_ref().clone()))
            }
            [Self::Obj(a), Self::Obj(b)] => Python::attach(|py| a.bind(py).eq(b)),
            [Self::ParameterExpression(a), Self::Obj(b)] => {
                Python::attach(|py| a.as_ref().clone().into_bound_py_any(py)?.eq(b))
            }
        }
    }

    pub fn is_close(&self, other: &Param, max_relative: f64) -> PyResult<bool> {
        match [self, other] {
            [Self::Float(a), Self::Float(b)] => Ok(relative_eq!(a, b, max_relative = max_relative)),
            _ => self.eq(other),
        }
    }

    // TODO: Replace `Box<dyn Iterator>` with a custom iterator struct. The
    // Box<dyn Iterator> is an anti-pattern which shouldn't really be needed.
    /// Get an iterator over any `Symbol` instances tracked within this `Param`.
    pub fn iter_parameters(&self) -> PyResult<Box<dyn Iterator<Item = Symbol> + '_>> {
        match self {
            Param::Float(_) => Ok(Box::new(::std::iter::empty())),
            Param::ParameterExpression(expr) => Ok(Box::new(expr.iter_symbols().cloned())),
            Param::Obj(obj) => Python::attach(|py| -> PyResult<Box<dyn Iterator<Item = Symbol>>> {
                let parameters_attr = intern!(py, "parameters");
                let obj = obj.bind(py);
                if obj.is_instance(QUANTUM_CIRCUIT.get_bound(py))? {
                    let collected: Vec<Symbol> = obj
                        .getattr(parameters_attr)?
                        .try_iter()?
                        .map(|elem| {
                            let elem = elem?;
                            let py_param_bound = elem.cast::<PyParameter>()?;
                            let py_param = py_param_bound.borrow();
                            let symbol = py_param.symbol();
                            Ok(symbol.clone())
                        })
                        .collect::<PyResult<_>>()?;
                    Ok(Box::new(collected.into_iter()))
                } else {
                    Ok(Box::new(::std::iter::empty()))
                }
            }),
        }
    }

    /// Construct a [Param] from a [ParameterExpression]. Allows type coercion.
    ///
    /// # Arguments
    ///
    /// * expr - The expression to construct the [Param] from.
    /// * coerce_to_float - If `true`, coerce integers and complex (with 0 imaginary part) types to
    ///   [Param::Float]. If `false`, only float types are [Param::Float] and integers and
    ///   complex numbers are represented as [Param::ParameterExpression].
    ///
    /// # Returns
    ///
    /// - `Param` - The [Param] object.
    pub fn from_expr(expr: ParameterExpression, coerce_to_float: bool) -> PyResult<Self> {
        match expr.try_to_value(true) {
            Ok(value) => match value {
                Value::Int(i) => {
                    if coerce_to_float {
                        Ok(Self::Float(i as f64)) // coerce integer to float
                    } else {
                        // Int is not a param type and only comes from Python so dump it in
                        // there until we support DT unit delay from C
                        Python::attach(|py| Ok(Self::Obj(i.into_py_any(py)?)))
                    }
                }
                Value::Real(f) => Ok(Self::Float(f)),
                Value::Complex(c) => {
                    if coerce_to_float && value.is_real() {
                        Ok(Self::Float(c.re))
                    } else {
                        // Complex numbers are only defined in Python custom
                        // objects and aren't valid gate parameters for
                        // anything else so return it as an object
                        Python::attach(|py| Ok(Self::Obj(c.into_py_any(py)?)))
                    }
                }
            },
            Err(_) => Ok(Self::ParameterExpression(Arc::new(expr))),
        }
    }

    /// Extract from a Python object without numeric coercion to float.  The default conversion will
    /// coerce integers into floats, but in things like `assign_parameters`, this is not always
    /// desirable.
    pub fn extract_no_coerce(ob: Borrowed<PyAny>) -> PyResult<Self> {
        Ok(if ob.is_instance_of::<PyFloat>() {
            Param::Float(ob.extract()?)
        } else if let Ok(py_expr) = PyParameterExpression::extract_coerce(ob) {
            // don't get confused by the `coerce` name here -- we promise to not coerce to
            // Param::Float. But if it's an int or complex we need to store it as an Obj.
            if Some(true) == py_expr.inner.is_int() || Some(true) == py_expr.inner.is_complex() {
                Param::Obj(ob.to_owned().unbind())
            } else {
                Param::ParameterExpression(Arc::new(py_expr.inner))
            }
        } else {
            Param::Obj(ob.to_owned().unbind())
        })
    }

    /// Clones the [Param] object safely by reference count or copying.
    pub fn clone_ref(&self, py: Python) -> Self {
        match self {
            Param::ParameterExpression(exp) => Param::ParameterExpression(exp.clone()),
            Param::Float(float) => Param::Float(*float),
            Param::Obj(obj) => Param::Obj(obj.clone_ref(py)),
        }
    }

    pub fn py_deepcopy<'py>(
        &self,
        py: Python<'py>,
        memo: Option<&Bound<'py, PyDict>>,
    ) -> PyResult<Self> {
        match self {
            Param::Float(f) => Ok(Param::Float(*f)),
            _ => DEEPCOPY
                .get_bound(py)
                .call1((self.clone(), memo))?
                .extract()
                // The extraction is infallible.
                .map_err(|x| match x {}),
        }
    }
}

// This impl allows for shared usage between [Param] and &[Param].
// Such blanked impl doesn't exist inherently due to Rust's type system limitations.
// See https://doc.rust-lang.org/std/convert/trait.AsRef.html#reflexivity for more information.
impl AsRef<Param> for Param {
    fn as_ref(&self) -> &Param {
        self
    }
}

// Conveniently converts an f64 into a `Param`.
impl From<f64> for Param {
    fn from(value: f64) -> Self {
        Param::Float(value)
    }
}

/// Trait for generic circuit operations these define the common attributes
/// needed for something to be addable to the circuit struct
pub trait Operation {
    fn name(&self) -> &str;
    fn num_qubits(&self) -> u32;
    fn num_clbits(&self) -> u32;
    fn num_params(&self) -> u32;
    fn control_flow(&self) -> bool;
    fn blocks(&self) -> Vec<CircuitData>;
    fn matrix(&self, params: &[Param]) -> Option<Array2<Complex64>>;
    fn definition(&self, params: &[Param]) -> Option<CircuitData>;
    fn directive(&self) -> bool;
    fn matrix_as_static_1q(&self, params: &[Param]) -> Option<[[Complex64; 2]; 2]>;
    fn matrix_as_nalgebra_1q(&self, params: &[Param]) -> Option<Matrix2<Complex64>> {
        // default implementation
        self.matrix_as_static_1q(params)
            .map(|arr| Matrix2::new(arr[0][0], arr[0][1], arr[1][0], arr[1][1]))
    }
}

/// Unpacked view object onto a `PackedOperation`.  This is the return value of
/// `PackedInstruction::op`, and in turn is a view object onto a `PackedOperation`.
///
/// This is the main way that we interact immutably with general circuit operations from Rust space.
#[derive(Debug)]
pub enum OperationRef<'a> {
    StandardGate(StandardGate),
    StandardInstruction(StandardInstruction),
    Gate(&'a PyGate),
    Instruction(&'a PyInstruction),
    Operation(&'a PyOperation),
    Unitary(&'a UnitaryGate),
    PauliProductMeasurement(&'a PauliProductMeasurement),
}

impl Operation for OperationRef<'_> {
    #[inline]
    fn name(&self) -> &str {
        match self {
            Self::StandardGate(standard) => standard.name(),
            Self::StandardInstruction(instruction) => instruction.name(),
            Self::Gate(gate) => gate.name(),
            Self::Instruction(instruction) => instruction.name(),
            Self::Operation(operation) => operation.name(),
            Self::Unitary(unitary) => unitary.name(),
            Self::PauliProductMeasurement(ppm) => ppm.name(),
        }
    }
    #[inline]
    fn num_qubits(&self) -> u32 {
        match self {
            Self::StandardGate(standard) => standard.num_qubits(),
            Self::StandardInstruction(instruction) => instruction.num_qubits(),
            Self::Gate(gate) => gate.num_qubits(),
            Self::Instruction(instruction) => instruction.num_qubits(),
            Self::Operation(operation) => operation.num_qubits(),
            Self::Unitary(unitary) => unitary.num_qubits(),
            Self::PauliProductMeasurement(ppm) => ppm.num_qubits(),
        }
    }
    #[inline]
    fn num_clbits(&self) -> u32 {
        match self {
            Self::StandardGate(standard) => standard.num_clbits(),
            Self::StandardInstruction(instruction) => instruction.num_clbits(),
            Self::Gate(gate) => gate.num_clbits(),
            Self::Instruction(instruction) => instruction.num_clbits(),
            Self::Operation(operation) => operation.num_clbits(),
            Self::Unitary(unitary) => unitary.num_clbits(),
            Self::PauliProductMeasurement(ppm) => ppm.num_clbits(),
        }
    }
    #[inline]
    fn num_params(&self) -> u32 {
        match self {
            Self::StandardGate(standard) => standard.num_params(),
            Self::StandardInstruction(instruction) => instruction.num_params(),
            Self::Gate(gate) => gate.num_params(),
            Self::Instruction(instruction) => instruction.num_params(),
            Self::Operation(operation) => operation.num_params(),
            Self::Unitary(unitary) => unitary.num_params(),
            Self::PauliProductMeasurement(ppm) => ppm.num_params(),
        }
    }
    #[inline]
    fn control_flow(&self) -> bool {
        match self {
            Self::StandardGate(standard) => standard.control_flow(),
            Self::StandardInstruction(instruction) => instruction.control_flow(),
            Self::Gate(gate) => gate.control_flow(),
            Self::Instruction(instruction) => instruction.control_flow(),
            Self::Operation(operation) => operation.control_flow(),
            Self::Unitary(unitary) => unitary.control_flow(),
            Self::PauliProductMeasurement(ppm) => ppm.control_flow(),
        }
    }
    #[inline]
    fn blocks(&self) -> Vec<CircuitData> {
        match self {
            OperationRef::StandardGate(standard) => standard.blocks(),
            OperationRef::StandardInstruction(instruction) => instruction.blocks(),
            OperationRef::Gate(gate) => gate.blocks(),
            OperationRef::Instruction(instruction) => instruction.blocks(),
            OperationRef::Operation(operation) => operation.blocks(),
            Self::Unitary(unitary) => unitary.blocks(),
            Self::PauliProductMeasurement(ppm) => ppm.blocks(),
        }
    }
    #[inline]
    fn matrix(&self, params: &[Param]) -> Option<Array2<Complex64>> {
        match self {
            Self::StandardGate(standard) => standard.matrix(params),
            Self::StandardInstruction(instruction) => instruction.matrix(params),
            Self::Gate(gate) => gate.matrix(params),
            Self::Instruction(instruction) => instruction.matrix(params),
            Self::Operation(operation) => operation.matrix(params),
            Self::Unitary(unitary) => unitary.matrix(params),
            Self::PauliProductMeasurement(ppm) => ppm.matrix(params),
        }
    }
    #[inline]
    fn definition(&self, params: &[Param]) -> Option<CircuitData> {
        match self {
            Self::StandardGate(standard) => standard.definition(params),
            Self::StandardInstruction(instruction) => instruction.definition(params),
            Self::Gate(gate) => gate.definition(params),
            Self::Instruction(instruction) => instruction.definition(params),
            Self::Operation(operation) => operation.definition(params),
            Self::Unitary(unitary) => unitary.definition(params),
            Self::PauliProductMeasurement(ppm) => ppm.definition(params),
        }
    }
    #[inline]
    fn directive(&self) -> bool {
        match self {
            Self::StandardGate(standard) => standard.directive(),
            Self::StandardInstruction(instruction) => instruction.directive(),
            Self::Gate(gate) => gate.directive(),
            Self::Instruction(instruction) => instruction.directive(),
            Self::Operation(operation) => operation.directive(),
            Self::Unitary(unitary) => unitary.directive(),
            Self::PauliProductMeasurement(ppm) => ppm.directive(),
        }
    }

    /// Returns a static matrix for 1-qubit gates. Will return `None` when the gate is not 1-qubit.ß
    #[inline]
    fn matrix_as_static_1q(&self, params: &[Param]) -> Option<[[Complex64; 2]; 2]> {
        match self {
            Self::StandardGate(standard) => standard.matrix_as_static_1q(params),
            Self::StandardInstruction(instruction) => instruction.matrix_as_static_1q(params),
            Self::Gate(gate) => gate.matrix_as_static_1q(params),
            Self::Instruction(instruction) => instruction.matrix_as_static_1q(params),
            Self::Operation(operation) => operation.matrix_as_static_1q(params),
            Self::Unitary(unitary) => unitary.matrix_as_static_1q(params),
            Self::PauliProductMeasurement(ppm) => ppm.matrix_as_static_1q(params),
        }
    }
}

#[derive(Clone, Debug, Copy, Eq, PartialEq, Hash)]
#[repr(u8)]
pub enum DelayUnit {
    NS,
    PS,
    US,
    MS,
    S,
    DT,
    EXPR,
}

unsafe impl ::bytemuck::CheckedBitPattern for DelayUnit {
    type Bits = u8;

    fn is_valid_bit_pattern(bits: &Self::Bits) -> bool {
        *bits < 7
    }
}
unsafe impl ::bytemuck::NoUninit for DelayUnit {}

impl fmt::Display for DelayUnit {
    fn fmt(&self, f: &mut fmt::Formatter<'_>) -> fmt::Result {
        write!(
            f,
            "{}",
            match self {
                DelayUnit::NS => "ns",
                DelayUnit::PS => "ps",
                DelayUnit::US => "us",
                DelayUnit::MS => "ms",
                DelayUnit::S => "s",
                DelayUnit::DT => "dt",
                DelayUnit::EXPR => "expr",
            }
        )
    }
}

impl<'a, 'py> FromPyObject<'a, 'py> for DelayUnit {
    type Error = PyErr;

    fn extract(b: Borrowed<'a, 'py, PyAny>) -> Result<Self, Self::Error> {
        let str: String = b.extract()?;
        Ok(match str.as_str() {
            "ns" => DelayUnit::NS,
            "ps" => DelayUnit::PS,
            "us" => DelayUnit::US,
            "ms" => DelayUnit::MS,
            "s" => DelayUnit::S,
            "dt" => DelayUnit::DT,
            "expr" => DelayUnit::EXPR,
            unknown_unit => {
                return Err(PyValueError::new_err(format!(
                    "Unit '{unknown_unit}' is invalid."
                )));
            }
        })
    }
}

/// An internal type used to further discriminate the payload of a `PackedOperation` when its
/// discriminant is `PackedOperationType::StandardInstruction`.
///
/// This is also used to tag standard instructions via the `_standard_instruction_type` class
/// attribute in the corresponding Python class.
#[derive(Clone, Copy, Debug, PartialEq, Eq)]
#[pyclass(module = "qiskit._accelerate.circuit", eq, eq_int)]
#[repr(u8)]
pub(crate) enum StandardInstructionType {
    Barrier = 0,
    Delay = 1,
    Measure = 2,
    Reset = 3,
}

unsafe impl ::bytemuck::CheckedBitPattern for StandardInstructionType {
    type Bits = u8;

    fn is_valid_bit_pattern(bits: &Self::Bits) -> bool {
        *bits < 4
    }
}
unsafe impl ::bytemuck::NoUninit for StandardInstructionType {}

#[derive(Clone, Debug, Copy, Eq, PartialEq, Hash)]
pub enum StandardInstruction {
    Barrier(u32),
    Delay(DelayUnit),
    Measure,
    Reset,
}

// This must be kept up-to-date with `StandardInstruction` when adding or removing
// gates from the enum
//
// Remove this when std::mem::variant_count() is stabilized (see
// https://github.com/rust-lang/rust/issues/73662 )
pub const STANDARD_INSTRUCTION_SIZE: usize = 4;

impl Operation for StandardInstruction {
    fn name(&self) -> &str {
        match self {
            StandardInstruction::Barrier(_) => "barrier",
            StandardInstruction::Delay(_) => "delay",
            StandardInstruction::Measure => "measure",
            StandardInstruction::Reset => "reset",
        }
    }

    fn num_qubits(&self) -> u32 {
        match self {
            StandardInstruction::Barrier(num_qubits) => *num_qubits,
            StandardInstruction::Delay(_) => 1,
            StandardInstruction::Measure => 1,
            StandardInstruction::Reset => 1,
        }
    }

    fn num_clbits(&self) -> u32 {
        match self {
            StandardInstruction::Barrier(_) => 0,
            StandardInstruction::Delay(_) => 0,
            StandardInstruction::Measure => 1,
            StandardInstruction::Reset => 0,
        }
    }

    fn num_params(&self) -> u32 {
        0
    }

    fn control_flow(&self) -> bool {
        false
    }

    fn blocks(&self) -> Vec<CircuitData> {
        vec![]
    }

    fn matrix(&self, _params: &[Param]) -> Option<Array2<Complex64>> {
        None
    }

    fn definition(&self, _params: &[Param]) -> Option<CircuitData> {
        None
    }

    fn directive(&self) -> bool {
        match self {
            StandardInstruction::Barrier(_) => true,
            StandardInstruction::Delay(_) => false,
            StandardInstruction::Measure => false,
            StandardInstruction::Reset => false,
        }
    }

    fn matrix_as_static_1q(&self, _params: &[Param]) -> Option<[[Complex64; 2]; 2]> {
        None
    }
}

impl StandardInstruction {
    pub fn create_py_op(
        &self,
        py: Python,
        params: Option<&[Param]>,
        label: Option<&str>,
    ) -> PyResult<Py<PyAny>> {
        let kwargs = label
            .map(|label| [("label", label.into_py_any(py)?)].into_py_dict(py))
            .transpose()?;
        let out = match self {
            StandardInstruction::Barrier(num_qubits) => {
                BARRIER.get_bound(py).call((num_qubits,), kwargs.as_ref())?
            }
            StandardInstruction::Delay(unit) => {
                let duration = &params.unwrap()[0];
                DELAY
                    .get_bound(py)
                    .call1((duration.into_py_any(py)?, unit.to_string()))?
            }
            StandardInstruction::Measure => MEASURE.get_bound(py).call((), kwargs.as_ref())?,
            StandardInstruction::Reset => RESET.get_bound(py).call((), kwargs.as_ref())?,
        };

        Ok(out.unbind())
    }
}

#[derive(Clone, Debug, Copy, Eq, PartialEq, Hash)]
#[repr(u8)]
#[pyclass(module = "qiskit._accelerate.circuit", eq, eq_int)]
pub enum StandardGate {
    GlobalPhase = 0,
    H = 1,
    I = 2,
    X = 3,
    Y = 4,
    Z = 5,
    Phase = 6,
    R = 7,
    RX = 8,
    RY = 9,
    RZ = 10,
    S = 11,
    Sdg = 12,
    SX = 13,
    SXdg = 14,
    T = 15,
    Tdg = 16,
    U = 17,
    U1 = 18,
    U2 = 19,
    U3 = 20,
    CH = 21,
    CX = 22,
    CY = 23,
    CZ = 24,
    DCX = 25,
    ECR = 26,
    Swap = 27,
    ISwap = 28,
    CPhase = 29,
    CRX = 30,
    CRY = 31,
    CRZ = 32,
    CS = 33,
    CSdg = 34,
    CSX = 35,
    CU = 36,
    CU1 = 37,
    CU3 = 38,
    RXX = 39,
    RYY = 40,
    RZZ = 41,
    RZX = 42,
    XXMinusYY = 43,
    XXPlusYY = 44,
    CCX = 45,
    CCZ = 46,
    CSwap = 47,
    RCCX = 48,
    C3X = 49,
    C3SX = 50,
    RC3X = 51,
    // Remember to update StandardGate::is_valid_bit_pattern below
    // if you add or remove this enum's variants!
}
impl_intopyobject_for_copy_pyclass!(StandardGate);

unsafe impl ::bytemuck::CheckedBitPattern for StandardGate {
    type Bits = u8;

    fn is_valid_bit_pattern(bits: &Self::Bits) -> bool {
        *bits < (STANDARD_GATE_SIZE as u8)
    }
}
unsafe impl ::bytemuck::NoUninit for StandardGate {}

static STANDARD_GATE_NUM_QUBITS: [u32; STANDARD_GATE_SIZE] = [
    0, 1, 1, 1, 1, 1, 1, 1, 1, 1, // 0-9
    1, 1, 1, 1, 1, 1, 1, 1, 1, 1, // 10-19
    1, 2, 2, 2, 2, 2, 2, 2, 2, 2, // 20-29
    2, 2, 2, 2, 2, 2, 2, 2, 2, 2, // 30-39
    2, 2, 2, 2, 2, 3, 3, 3, 3, 4, // 40-49
    4, 4, // 50-51
];

static STANDARD_GATE_NUM_PARAMS: [u32; STANDARD_GATE_SIZE] = [
    1, 0, 0, 0, 0, 0, 1, 2, 1, 1, // 0-9
    1, 0, 0, 0, 0, 0, 0, 3, 1, 2, // 10-19
    3, 0, 0, 0, 0, 0, 0, 0, 0, 1, // 20-29
    1, 1, 1, 0, 0, 0, 4, 1, 3, 1, // 30-39
    1, 1, 1, 2, 2, 0, 0, 0, 0, 0, // 40-49
    0, 0, // 50-51
];

static STANDARD_GATE_NUM_CTRL_QUBITS: [u32; STANDARD_GATE_SIZE] = [
    0, 0, 0, 0, 0, 0, 0, 0, 0, 0, // 0-9
    0, 0, 0, 0, 0, 0, 0, 0, 0, 0, // 10-19
    0, 1, 1, 1, 1, 0, 0, 0, 0, 1, // 20-29
    1, 1, 1, 1, 1, 1, 1, 1, 1, 0, // 30-39
    0, 0, 0, 0, 0, 2, 2, 1, 0, 3, // 40-49
    3, 0, // 50-51
];

static STANDARD_GATE_NAME: [&str; STANDARD_GATE_SIZE] = [
    "global_phase", // 0
    "h",            // 1
    "id",           // 2
    "x",            // 3
    "y",            // 4
    "z",            // 5
    "p",            // 6
    "r",            // 7
    "rx",           // 8
    "ry",           // 9
    "rz",           // 10
    "s",            // 11
    "sdg",          // 12
    "sx",           // 13
    "sxdg",         // 14
    "t",            // 15
    "tdg",          // 16
    "u",            // 17
    "u1",           // 18
    "u2",           // 19
    "u3",           // 20
    "ch",           // 21
    "cx",           // 22
    "cy",           // 23
    "cz",           // 24
    "dcx",          // 25
    "ecr",          // 26
    "swap",         // 27
    "iswap",        // 28
    "cp",           // 29
    "crx",          // 30
    "cry",          // 31
    "crz",          // 32
    "cs",           // 33
    "csdg",         // 34
    "csx",          // 35
    "cu",           // 36
    "cu1",          // 37
    "cu3",          // 38
    "rxx",          // 39
    "ryy",          // 40
    "rzz",          // 41
    "rzx",          // 42
    "xx_minus_yy",  // 43
    "xx_plus_yy",   // 44
    "ccx",          // 45
    "ccz",          // 46
    "cswap",        // 47
    "rccx",         // 48
    "mcx",          // 49 ("c3x")
    "c3sx",         // 50
    "rcccx",        // 51 ("rc3x")
];

/// Get a slice of all standard gate names.
pub fn get_standard_gate_names() -> &'static [&'static str] {
    &STANDARD_GATE_NAME
}

impl StandardGate {
    pub fn create_py_op(
        &self,
        py: Python,
        params: Option<&[Param]>,
        label: Option<&str>,
    ) -> PyResult<Py<PyAny>> {
        let gate_class = get_std_gate_class(py, *self)?;
        let args = match params.unwrap_or(&[]) {
            &[] => PyTuple::empty(py),
            params => PyTuple::new(py, params.iter().map(|x| x.into_pyobject(py).unwrap()))?,
        };
        if let Some(label) = label {
            let kwargs = [("label", label.into_pyobject(py)?)].into_py_dict(py)?;
            gate_class.call(py, args, Some(&kwargs))
        } else {
            gate_class.call(py, args, None)
        }
    }

    pub fn num_ctrl_qubits(&self) -> u32 {
        STANDARD_GATE_NUM_CTRL_QUBITS[*self as usize]
    }

    pub fn inverse(&self, params: &[Param]) -> Option<(StandardGate, SmallVec<[Param; 3]>)> {
        match self {
            Self::GlobalPhase => Some((
                Self::GlobalPhase,
                smallvec![multiply_param(&params[0], -1.0)],
            )),
            Self::H => Some((Self::H, smallvec![])),
            Self::I => Some((Self::I, smallvec![])),
            Self::X => Some((Self::X, smallvec![])),
            Self::Y => Some((Self::Y, smallvec![])),
            Self::Z => Some((Self::Z, smallvec![])),
            Self::Phase => Some((Self::Phase, smallvec![multiply_param(&params[0], -1.0)])),
            Self::R => Some((
                Self::R,
                smallvec![multiply_param(&params[0], -1.0), params[1].clone()],
            )),
            Self::RX => Some((Self::RX, smallvec![multiply_param(&params[0], -1.0)])),
            Self::RY => Some((Self::RY, smallvec![multiply_param(&params[0], -1.0)])),
            Self::RZ => Some((Self::RZ, smallvec![multiply_param(&params[0], -1.0)])),
            Self::S => Some((Self::Sdg, smallvec![])),
            Self::Sdg => Some((Self::S, smallvec![])),
            Self::SX => Some((Self::SXdg, smallvec![])),
            Self::SXdg => Some((Self::SX, smallvec![])),
            Self::T => Some((Self::Tdg, smallvec![])),
            Self::Tdg => Some((Self::T, smallvec![])),
            Self::U => Some((
                Self::U,
                smallvec![
                    multiply_param(&params[0], -1.0),
                    multiply_param(&params[2], -1.0),
                    multiply_param(&params[1], -1.0),
                ],
            )),
            Self::U1 => Some((Self::U1, smallvec![multiply_param(&params[0], -1.0)])),
            Self::U2 => Some((
                Self::U2,
                smallvec![
                    add_param(&multiply_param(&params[1], -1.0), -PI),
                    add_param(&multiply_param(&params[0], -1.0), PI),
                ],
            )),
            Self::U3 => Some((
                Self::U3,
                smallvec![
                    multiply_param(&params[0], -1.0),
                    multiply_param(&params[2], -1.0),
                    multiply_param(&params[1], -1.0),
                ],
            )),
            Self::CH => Some((Self::CH, smallvec![])),
            Self::CX => Some((Self::CX, smallvec![])),
            Self::CY => Some((Self::CY, smallvec![])),
            Self::CZ => Some((Self::CZ, smallvec![])),
            Self::DCX => None, // the inverse in not a StandardGate
            Self::ECR => Some((Self::ECR, smallvec![])),
            Self::Swap => Some((Self::Swap, smallvec![])),
            Self::ISwap => None, // the inverse in not a StandardGate
            Self::CPhase => Some((Self::CPhase, smallvec![multiply_param(&params[0], -1.0)])),
            Self::CRX => Some((Self::CRX, smallvec![multiply_param(&params[0], -1.0)])),
            Self::CRY => Some((Self::CRY, smallvec![multiply_param(&params[0], -1.0)])),
            Self::CRZ => Some((Self::CRZ, smallvec![multiply_param(&params[0], -1.0)])),
            Self::CS => Some((Self::CSdg, smallvec![])),
            Self::CSdg => Some((Self::CS, smallvec![])),
            Self::CSX => None, // the inverse in not a StandardGate
            Self::CU => Some((
                Self::CU,
                smallvec![
                    multiply_param(&params[0], -1.0),
                    multiply_param(&params[2], -1.0),
                    multiply_param(&params[1], -1.0),
                    multiply_param(&params[3], -1.0),
                ],
            )),
            Self::CU1 => Some((Self::CU1, smallvec![multiply_param(&params[0], -1.0)])),
            Self::CU3 => Some((
                Self::CU3,
                smallvec![
                    multiply_param(&params[0], -1.0),
                    multiply_param(&params[2], -1.0),
                    multiply_param(&params[1], -1.0),
                ],
            )),
            Self::RXX => Some((Self::RXX, smallvec![multiply_param(&params[0], -1.0)])),
            Self::RYY => Some((Self::RYY, smallvec![multiply_param(&params[0], -1.0)])),
            Self::RZZ => Some((Self::RZZ, smallvec![multiply_param(&params[0], -1.0)])),
            Self::RZX => Some((Self::RZX, smallvec![multiply_param(&params[0], -1.0)])),
            Self::XXMinusYY => Some((
                Self::XXMinusYY,
                smallvec![multiply_param(&params[0], -1.0), params[1].clone()],
            )),
            Self::XXPlusYY => Some((
                Self::XXPlusYY,
                smallvec![multiply_param(&params[0], -1.0), params[1].clone()],
            )),
            Self::CCX => Some((Self::CCX, smallvec![])),
            Self::CCZ => Some((Self::CCZ, smallvec![])),
            Self::CSwap => Some((Self::CSwap, smallvec![])),
            Self::RCCX => None, // the inverse in not a StandardGate
            Self::C3X => Some((Self::C3X, smallvec![])),
            Self::C3SX => None, // the inverse in not a StandardGate
            Self::RC3X => None, // the inverse in not a StandardGate
        }
    }
}

#[pymethods]
impl StandardGate {
    pub fn copy(&self) -> Self {
        *self
    }

    // These pymethods are for testing:
    pub fn _to_matrix<'py>(
        &self,
        py: Python<'py>,
        params: Vec<Param>,
    ) -> Option<Bound<'py, PyArray2<Complex64>>> {
        self.matrix(&params).map(|x| x.into_pyarray(py))
    }

    pub fn _num_params(&self) -> u32 {
        self.num_params()
    }

    pub fn _get_definition(&self, params: Vec<Param>) -> Option<CircuitData> {
        self.definition(&params)
    }

    pub fn _inverse(&self, params: Vec<Param>) -> Option<(StandardGate, SmallVec<[Param; 3]>)> {
        self.inverse(&params)
    }

    #[getter]
    pub fn get_num_qubits(&self) -> u32 {
        self.num_qubits()
    }

    #[getter]
    pub fn get_num_ctrl_qubits(&self) -> u32 {
        self.num_ctrl_qubits()
    }

    #[getter]
    pub fn get_num_clbits(&self) -> u32 {
        self.num_clbits()
    }

    #[getter]
    pub fn get_num_params(&self) -> u32 {
        self.num_params()
    }

    #[getter]
    pub fn get_name(&self) -> &str {
        self.name()
    }

    #[getter]
    pub fn is_controlled_gate(&self) -> bool {
        self.num_ctrl_qubits() > 0
    }

    #[getter]
    pub fn get_gate_class(&self, py: Python) -> PyResult<&'static Py<PyAny>> {
        get_std_gate_class(py, *self)
    }

    #[staticmethod]
    pub fn all_gates(py: Python) -> PyResult<Bound<PyList>> {
        PyList::new(
            py,
            (0..STANDARD_GATE_SIZE as u8).map(::bytemuck::checked::cast::<_, Self>),
        )
    }

    pub fn __hash__(&self) -> isize {
        *self as isize
    }
}

// This must be kept up-to-date with `StandardGate` when adding or removing
// gates from the enum
//
// Remove this when std::mem::variant_count() is stabilized (see
// https://github.com/rust-lang/rust/issues/73662 )
pub const STANDARD_GATE_SIZE: usize = 52;

impl Operation for StandardGate {
    fn name(&self) -> &str {
        STANDARD_GATE_NAME[*self as usize]
    }

    fn num_qubits(&self) -> u32 {
        STANDARD_GATE_NUM_QUBITS[*self as usize]
    }

    fn num_clbits(&self) -> u32 {
        0
    }

    fn num_params(&self) -> u32 {
        STANDARD_GATE_NUM_PARAMS[*self as usize]
    }

    fn control_flow(&self) -> bool {
        false
    }

    fn blocks(&self) -> Vec<CircuitData> {
        vec![]
    }

    fn matrix(&self, params: &[Param]) -> Option<Array2<Complex64>> {
        match self {
            Self::GlobalPhase => match params {
                [Param::Float(theta)] => {
                    Some(aview2(&gate_matrix::global_phase_gate(*theta)).to_owned())
                }
                _ => None,
            },
            Self::H => match params {
                [] => Some(aview2(&gate_matrix::H_GATE).to_owned()),
                _ => None,
            },
            Self::I => match params {
                [] => Some(aview2(&gate_matrix::ONE_QUBIT_IDENTITY).to_owned()),
                _ => None,
            },
            Self::X => match params {
                [] => Some(aview2(&gate_matrix::X_GATE).to_owned()),
                _ => None,
            },
            Self::Y => match params {
                [] => Some(aview2(&gate_matrix::Y_GATE).to_owned()),
                _ => None,
            },
            Self::Z => match params {
                [] => Some(aview2(&gate_matrix::Z_GATE).to_owned()),
                _ => None,
            },
            Self::Phase => match params {
                [Param::Float(theta)] => Some(aview2(&gate_matrix::phase_gate(*theta)).to_owned()),
                _ => None,
            },
            Self::R => match params {
                [Param::Float(theta), Param::Float(phi)] => {
                    Some(aview2(&gate_matrix::r_gate(*theta, *phi)).to_owned())
                }
                _ => None,
            },
            Self::RX => match params {
                [Param::Float(theta)] => Some(aview2(&gate_matrix::rx_gate(*theta)).to_owned()),
                _ => None,
            },
            Self::RY => match params {
                [Param::Float(theta)] => Some(aview2(&gate_matrix::ry_gate(*theta)).to_owned()),
                _ => None,
            },
            Self::RZ => match params {
                [Param::Float(theta)] => Some(aview2(&gate_matrix::rz_gate(*theta)).to_owned()),
                _ => None,
            },
            Self::S => match params {
                [] => Some(aview2(&gate_matrix::S_GATE).to_owned()),
                _ => None,
            },
            Self::Sdg => match params {
                [] => Some(aview2(&gate_matrix::SDG_GATE).to_owned()),
                _ => None,
            },
            Self::SX => match params {
                [] => Some(aview2(&gate_matrix::SX_GATE).to_owned()),
                _ => None,
            },
            Self::SXdg => match params {
                [] => Some(aview2(&gate_matrix::SXDG_GATE).to_owned()),
                _ => None,
            },
            Self::T => match params {
                [] => Some(aview2(&gate_matrix::T_GATE).to_owned()),
                _ => None,
            },
            Self::Tdg => match params {
                [] => Some(aview2(&gate_matrix::TDG_GATE).to_owned()),
                _ => None,
            },
            Self::U => match params {
                [Param::Float(theta), Param::Float(phi), Param::Float(lam)] => {
                    Some(aview2(&gate_matrix::u_gate(*theta, *phi, *lam)).to_owned())
                }
                _ => None,
            },
            Self::U1 => match params[0] {
                Param::Float(val) => Some(aview2(&gate_matrix::u1_gate(val)).to_owned()),
                _ => None,
            },
            Self::U2 => match params {
                [Param::Float(phi), Param::Float(lam)] => {
                    Some(aview2(&gate_matrix::u2_gate(*phi, *lam)).to_owned())
                }
                _ => None,
            },
            Self::U3 => match params {
                [Param::Float(theta), Param::Float(phi), Param::Float(lam)] => {
                    Some(aview2(&gate_matrix::u3_gate(*theta, *phi, *lam)).to_owned())
                }
                _ => None,
            },
            Self::CH => match params {
                [] => Some(aview2(&gate_matrix::CH_GATE).to_owned()),
                _ => None,
            },
            Self::CX => match params {
                [] => Some(aview2(&gate_matrix::CX_GATE).to_owned()),
                _ => None,
            },
            Self::CY => match params {
                [] => Some(aview2(&gate_matrix::CY_GATE).to_owned()),
                _ => None,
            },
            Self::CZ => match params {
                [] => Some(aview2(&gate_matrix::CZ_GATE).to_owned()),
                _ => None,
            },
            Self::DCX => match params {
                [] => Some(aview2(&gate_matrix::DCX_GATE).to_owned()),
                _ => None,
            },
            Self::ECR => match params {
                [] => Some(aview2(&gate_matrix::ECR_GATE).to_owned()),
                _ => None,
            },
            Self::Swap => match params {
                [] => Some(aview2(&gate_matrix::SWAP_GATE).to_owned()),
                _ => None,
            },
            Self::ISwap => match params {
                [] => Some(aview2(&gate_matrix::ISWAP_GATE).to_owned()),
                _ => None,
            },
            Self::CPhase => match params {
                [Param::Float(lam)] => Some(aview2(&gate_matrix::cp_gate(*lam)).to_owned()),
                _ => None,
            },
            Self::CRX => match params {
                [Param::Float(theta)] => Some(aview2(&gate_matrix::crx_gate(*theta)).to_owned()),
                _ => None,
            },
            Self::CRY => match params {
                [Param::Float(theta)] => Some(aview2(&gate_matrix::cry_gate(*theta)).to_owned()),
                _ => None,
            },
            Self::CRZ => match params {
                [Param::Float(theta)] => Some(aview2(&gate_matrix::crz_gate(*theta)).to_owned()),
                _ => None,
            },
            Self::CS => match params {
                [] => Some(aview2(&gate_matrix::CS_GATE).to_owned()),
                _ => None,
            },
            Self::CSdg => match params {
                [] => Some(aview2(&gate_matrix::CSDG_GATE).to_owned()),
                _ => None,
            },
            Self::CSX => match params {
                [] => Some(aview2(&gate_matrix::CSX_GATE).to_owned()),
                _ => None,
            },
            Self::CU => match params {
                [
                    Param::Float(theta),
                    Param::Float(phi),
                    Param::Float(lam),
                    Param::Float(gamma),
                ] => Some(aview2(&gate_matrix::cu_gate(*theta, *phi, *lam, *gamma)).to_owned()),
                _ => None,
            },
            Self::CU1 => match params[0] {
                Param::Float(lam) => Some(aview2(&gate_matrix::cu1_gate(lam)).to_owned()),
                _ => None,
            },
            Self::CU3 => match params {
                [Param::Float(theta), Param::Float(phi), Param::Float(lam)] => {
                    Some(aview2(&gate_matrix::cu3_gate(*theta, *phi, *lam)).to_owned())
                }
                _ => None,
            },
            Self::RXX => match params[0] {
                Param::Float(theta) => Some(aview2(&gate_matrix::rxx_gate(theta)).to_owned()),
                _ => None,
            },
            Self::RYY => match params[0] {
                Param::Float(theta) => Some(aview2(&gate_matrix::ryy_gate(theta)).to_owned()),
                _ => None,
            },
            Self::RZZ => match params[0] {
                Param::Float(theta) => Some(aview2(&gate_matrix::rzz_gate(theta)).to_owned()),
                _ => None,
            },
            Self::RZX => match params[0] {
                Param::Float(theta) => Some(aview2(&gate_matrix::rzx_gate(theta)).to_owned()),
                _ => None,
            },
            Self::XXMinusYY => match params {
                [Param::Float(theta), Param::Float(beta)] => {
                    Some(aview2(&gate_matrix::xx_minus_yy_gate(*theta, *beta)).to_owned())
                }
                _ => None,
            },
            Self::XXPlusYY => match params {
                [Param::Float(theta), Param::Float(beta)] => {
                    Some(aview2(&gate_matrix::xx_plus_yy_gate(*theta, *beta)).to_owned())
                }
                _ => None,
            },
            Self::CCX => match params {
                [] => Some(aview2(&gate_matrix::CCX_GATE).to_owned()),
                _ => None,
            },
            Self::CCZ => match params {
                [] => Some(aview2(&gate_matrix::CCZ_GATE).to_owned()),
                _ => None,
            },
            Self::CSwap => match params {
                [] => Some(aview2(&gate_matrix::CSWAP_GATE).to_owned()),
                _ => None,
            },
            Self::RCCX => match params {
                [] => Some(aview2(&gate_matrix::RCCX_GATE).to_owned()),
                _ => None,
            },
            Self::C3X => match params {
                [] => Some(aview2(&gate_matrix::C3X_GATE).to_owned()),
                _ => None,
            },
            Self::C3SX => match params {
                [] => Some(aview2(&gate_matrix::C3SX_GATE).to_owned()),
                _ => None,
            },
            Self::RC3X => match params {
                [] => Some(aview2(&gate_matrix::RC3X_GATE).to_owned()),
                _ => None,
            },
        }
    }

    fn definition(&self, params: &[Param]) -> Option<CircuitData> {
        match self {
            Self::GlobalPhase => Some(
                CircuitData::from_standard_gates(0, [], params[0].clone())
                    .expect("Unexpected Qiskit python bug"),
            ),
            Self::H => Some(
                CircuitData::from_standard_gates(
                    1,
                    [(
                        Self::U,
                        smallvec![Param::Float(PI / 2.), FLOAT_ZERO, Param::Float(PI)],
                        smallvec![Qubit(0)],
                    )],
                    FLOAT_ZERO,
                )
                .expect("Unexpected Qiskit python bug"),
            ),
            Self::I => None,
            Self::X => Some(
                CircuitData::from_standard_gates(
                    1,
                    [(
                        Self::U,
                        smallvec![Param::Float(PI), FLOAT_ZERO, Param::Float(PI)],
                        smallvec![Qubit(0)],
                    )],
                    FLOAT_ZERO,
                )
                .expect("Unexpected Qiskit python bug"),
            ),
            Self::Y => Some(
                CircuitData::from_standard_gates(
                    1,
                    [(
                        Self::U,
                        smallvec![
                            Param::Float(PI),
                            Param::Float(PI / 2.),
                            Param::Float(PI / 2.),
                        ],
                        smallvec![Qubit(0)],
                    )],
                    FLOAT_ZERO,
                )
                .expect("Unexpected Qiskit python bug"),
            ),

            Self::Z => Some(
                CircuitData::from_standard_gates(
                    1,
                    [(
                        Self::Phase,
                        smallvec![Param::Float(PI)],
                        smallvec![Qubit(0)],
                    )],
                    FLOAT_ZERO,
                )
                .expect("Unexpected Qiskit python bug"),
            ),
            Self::Phase => Some(
                CircuitData::from_standard_gates(
                    1,
                    [(
                        Self::U,
                        smallvec![FLOAT_ZERO, FLOAT_ZERO, params[0].clone()],
                        smallvec![Qubit(0)],
                    )],
                    FLOAT_ZERO,
                )
                .expect("Unexpected Qiskit python bug"),
            ),
            Self::R => {
                let theta_expr = clone_param(&params[0]);
                let phi_expr1 = add_param(&params[1], -PI / 2.);
                let phi_expr2 = multiply_param(&phi_expr1, -1.0);
                let defparams = smallvec![theta_expr, phi_expr1, phi_expr2];
                Some(
                    CircuitData::from_standard_gates(
                        1,
                        [(Self::U, defparams, smallvec![Qubit(0)])],
                        FLOAT_ZERO,
                    )
                    .expect("Unexpected Qiskit python bug"),
                )
            }
            Self::RX => {
                let theta = &params[0];
                Some(
                    CircuitData::from_standard_gates(
                        1,
                        [(
                            Self::R,
                            smallvec![theta.clone(), FLOAT_ZERO],
                            smallvec![Qubit(0)],
                        )],
                        FLOAT_ZERO,
                    )
                    .expect("Unexpected Qiskit python bug"),
                )
            }
            Self::RY => {
                let theta = &params[0];
                Some(
                    CircuitData::from_standard_gates(
                        1,
                        [(
                            Self::R,
                            smallvec![theta.clone(), Param::Float(PI / 2.)],
                            smallvec![Qubit(0)],
                        )],
                        FLOAT_ZERO,
                    )
                    .expect("Unexpected Qiskit python bug"),
                )
            }
            Self::RZ => {
                let theta = &params[0];
                Some(
                    CircuitData::from_standard_gates(
                        1,
                        [(Self::Phase, smallvec![theta.clone()], smallvec![Qubit(0)])],
                        multiply_param(theta, -0.5),
                    )
                    .expect("Unexpected Qiskit python bug"),
                )
            }
            Self::S => Some(
                CircuitData::from_standard_gates(
                    1,
                    [(
                        Self::Phase,
                        smallvec![Param::Float(PI / 2.)],
                        smallvec![Qubit(0)],
                    )],
                    FLOAT_ZERO,
                )
                .expect("Unexpected Qiskit python bug"),
            ),
            Self::Sdg => Some(
                CircuitData::from_standard_gates(
                    1,
                    [(
                        Self::Phase,
                        smallvec![Param::Float(-PI / 2.)],
                        smallvec![Qubit(0)],
                    )],
                    FLOAT_ZERO,
                )
                .expect("Unexpected Qiskit python bug"),
            ),
            Self::SX => Some(
                CircuitData::from_standard_gates(
                    1,
                    [
                        (Self::Sdg, smallvec![], smallvec![Qubit(0)]),
                        (Self::H, smallvec![], smallvec![Qubit(0)]),
                        (Self::Sdg, smallvec![], smallvec![Qubit(0)]),
                    ],
                    Param::Float(PI / 4.),
                )
                .expect("Unexpected Qiskit python bug"),
            ),
            Self::SXdg => Some(
                CircuitData::from_standard_gates(
                    1,
                    [
                        (Self::S, smallvec![], smallvec![Qubit(0)]),
                        (Self::H, smallvec![], smallvec![Qubit(0)]),
                        (Self::S, smallvec![], smallvec![Qubit(0)]),
                    ],
                    Param::Float(-PI / 4.),
                )
                .expect("Unexpected Qiskit python bug"),
            ),
            Self::T => Some(
                CircuitData::from_standard_gates(
                    1,
                    [(
                        Self::Phase,
                        smallvec![Param::Float(PI / 4.)],
                        smallvec![Qubit(0)],
                    )],
                    FLOAT_ZERO,
                )
                .expect("Unexpected Qiskit python bug"),
            ),
            Self::Tdg => Some(
                CircuitData::from_standard_gates(
                    1,
                    [(
                        Self::Phase,
                        smallvec![Param::Float(-PI / 4.)],
                        smallvec![Qubit(0)],
                    )],
                    FLOAT_ZERO,
                )
                .expect("Unexpected Qiskit python bug"),
            ),
            Self::U => None,
            Self::U1 => Some(
                CircuitData::from_standard_gates(
                    1,
                    [(
                        Self::Phase,
                        params.iter().cloned().collect(),
                        smallvec![Qubit(0)],
                    )],
                    FLOAT_ZERO,
                )
                .expect("Unexpected Qiskit python bug"),
            ),
            Self::U2 => Some(
                CircuitData::from_standard_gates(
                    1,
                    [(
                        Self::U,
                        smallvec![Param::Float(PI / 2.), params[0].clone(), params[1].clone()],
                        smallvec![Qubit(0)],
                    )],
                    FLOAT_ZERO,
                )
                .expect("Unexpected Qiskit python bug"),
            ),
            Self::U3 => Some(
                CircuitData::from_standard_gates(
                    1,
                    [(
                        Self::U,
                        params.iter().cloned().collect(),
                        smallvec![Qubit(0)],
                    )],
                    FLOAT_ZERO,
                )
                .expect("Unexpected Qiskit python bug"),
            ),
            Self::CH => {
                let q1 = smallvec![Qubit(1)];
                let q0_1 = smallvec![Qubit(0), Qubit(1)];
                Some(
                    CircuitData::from_standard_gates(
                        2,
                        [
                            (Self::S, smallvec![], q1.clone()),
                            (Self::H, smallvec![], q1.clone()),
                            (Self::T, smallvec![], q1.clone()),
                            (Self::CX, smallvec![], q0_1),
                            (Self::Tdg, smallvec![], q1.clone()),
                            (Self::H, smallvec![], q1.clone()),
                            (Self::Sdg, smallvec![], q1),
                        ],
                        FLOAT_ZERO,
                    )
                    .expect("Unexpected Qiskit python bug"),
                )
            }

            Self::CX => None,
            Self::CY => {
                let q1 = smallvec![Qubit(1)];
                let q0_1 = smallvec![Qubit(0), Qubit(1)];
                Some(
                    CircuitData::from_standard_gates(
                        2,
                        [
                            (Self::Sdg, smallvec![], q1.clone()),
                            (Self::CX, smallvec![], q0_1),
                            (Self::S, smallvec![], q1),
                        ],
                        FLOAT_ZERO,
                    )
                    .expect("Unexpected Qiskit python bug"),
                )
            }
            Self::CZ => {
                let q1 = smallvec![Qubit(1)];
                let q0_1 = smallvec![Qubit(0), Qubit(1)];
                Some(
                    CircuitData::from_standard_gates(
                        2,
                        [
                            (Self::H, smallvec![], q1.clone()),
                            (Self::CX, smallvec![], q0_1),
                            (Self::H, smallvec![], q1),
                        ],
                        FLOAT_ZERO,
                    )
                    .expect("Unexpected Qiskit python bug"),
                )
            }
            Self::DCX => Some(
                CircuitData::from_standard_gates(
                    2,
                    [
                        (Self::CX, smallvec![], smallvec![Qubit(0), Qubit(1)]),
                        (Self::CX, smallvec![], smallvec![Qubit(1), Qubit(0)]),
                    ],
                    FLOAT_ZERO,
                )
                .expect("Unexpected Qiskit python bug"),
            ),
            Self::ECR => Some(
                CircuitData::from_standard_gates(
                    2,
                    [
                        (Self::S, smallvec![], smallvec![Qubit(0)]),
                        (Self::SX, smallvec![], smallvec![Qubit(1)]),
                        (Self::CX, smallvec![], smallvec![Qubit(0), Qubit(1)]),
                        (Self::X, smallvec![], smallvec![Qubit(0)]),
                    ],
                    Param::Float(-PI / 4.),
                )
                .expect("Unexpected Qiskit python bug"),
            ),
            Self::Swap => Some(
                CircuitData::from_standard_gates(
                    2,
                    [
                        (Self::CX, smallvec![], smallvec![Qubit(0), Qubit(1)]),
                        (Self::CX, smallvec![], smallvec![Qubit(1), Qubit(0)]),
                        (Self::CX, smallvec![], smallvec![Qubit(0), Qubit(1)]),
                    ],
                    FLOAT_ZERO,
                )
                .expect("Unexpected Qiskit python bug"),
            ),
            Self::ISwap => Some(
                CircuitData::from_standard_gates(
                    2,
                    [
                        (Self::S, smallvec![], smallvec![Qubit(0)]),
                        (Self::S, smallvec![], smallvec![Qubit(1)]),
                        (Self::H, smallvec![], smallvec![Qubit(0)]),
                        (Self::CX, smallvec![], smallvec![Qubit(0), Qubit(1)]),
                        (Self::CX, smallvec![], smallvec![Qubit(1), Qubit(0)]),
                        (Self::H, smallvec![], smallvec![Qubit(1)]),
                    ],
                    FLOAT_ZERO,
                )
                .expect("Unexpected Qiskit python bug"),
            ),
            Self::CPhase => {
                let q0 = smallvec![Qubit(0)];
                let q1 = smallvec![Qubit(1)];
                let q0_1 = smallvec![Qubit(0), Qubit(1)];
                Some(
                    CircuitData::from_standard_gates(
                        2,
                        [
                            (Self::Phase, smallvec![multiply_param(&params[0], 0.5)], q0),
                            (Self::CX, smallvec![], q0_1.clone()),
                            (
                                Self::Phase,
                                smallvec![multiply_param(&params[0], -0.5)],
                                q1.clone(),
                            ),
                            (Self::CX, smallvec![], q0_1),
                            (Self::Phase, smallvec![multiply_param(&params[0], 0.5)], q1),
                        ],
                        FLOAT_ZERO,
                    )
                    .expect("Unexpected Qiskit python bug"),
                )
            }
            Self::CRX => {
                let theta = &params[0];
                Some(
                    CircuitData::from_standard_gates(
                        2,
                        [
                            (Self::S, smallvec![], smallvec![Qubit(1)]),
                            (Self::CX, smallvec![], smallvec![Qubit(0), Qubit(1)]),
                            (
                                Self::RY,
                                smallvec![multiply_param(theta, -0.5)],
                                smallvec![Qubit(1)],
                            ),
                            (Self::CX, smallvec![], smallvec![Qubit(0), Qubit(1)]),
                            (
                                Self::RY,
                                smallvec![multiply_param(theta, 0.5)],
                                smallvec![Qubit(1)],
                            ),
                            (Self::Sdg, smallvec![], smallvec![Qubit(1)]),
                        ],
                        Param::Float(0.0),
                    )
                    .expect("Unexpected Qiskit Python bug!"),
                )
            }
            Self::CRY => {
                let theta = &params[0];
                Some(
                    CircuitData::from_standard_gates(
                        2,
                        [
                            (
                                Self::RY,
                                smallvec![multiply_param(theta, 0.5)],
                                smallvec![Qubit(1)],
                            ),
                            (Self::CX, smallvec![], smallvec![Qubit(0), Qubit(1)]),
                            (
                                Self::RY,
                                smallvec![multiply_param(theta, -0.5)],
                                smallvec![Qubit(1)],
                            ),
                            (Self::CX, smallvec![], smallvec![Qubit(0), Qubit(1)]),
                        ],
                        Param::Float(0.0),
                    )
                    .expect("Unexpected Qiskit Python bug!"),
                )
            }
            Self::CRZ => {
                let theta = &params[0];
                Some(
                    CircuitData::from_standard_gates(
                        2,
                        [
                            (
                                Self::RZ,
                                smallvec![multiply_param(theta, 0.5)],
                                smallvec![Qubit(1)],
                            ),
                            (Self::CX, smallvec![], smallvec![Qubit(0), Qubit(1)]),
                            (
                                Self::RZ,
                                smallvec![multiply_param(theta, -0.5)],
                                smallvec![Qubit(1)],
                            ),
                            (Self::CX, smallvec![], smallvec![Qubit(0), Qubit(1)]),
                        ],
                        Param::Float(0.0),
                    )
                    .expect("Unexpected Qiskit Python bug!"),
                )
            }
            Self::CS => {
                let q0 = smallvec![Qubit(0)];
                let q1 = smallvec![Qubit(1)];
                let q0_1 = smallvec![Qubit(0), Qubit(1)];
                Some(
                    CircuitData::from_standard_gates(
                        2,
                        [
                            (Self::T, smallvec![], q0),
                            (Self::CX, smallvec![], q0_1.clone()),
                            (Self::Tdg, smallvec![], q1.clone()),
                            (Self::CX, smallvec![], q0_1),
                            (Self::T, smallvec![], q1),
                        ],
                        FLOAT_ZERO,
                    )
                    .expect("Unexpected Qiskit python bug"),
                )
            }
            Self::CSdg => {
                let q0 = smallvec![Qubit(0)];
                let q1 = smallvec![Qubit(1)];
                let q0_1 = smallvec![Qubit(0), Qubit(1)];
                Some(
                    CircuitData::from_standard_gates(
                        2,
                        [
                            (Self::Tdg, smallvec![], q0),
                            (Self::CX, smallvec![], q0_1.clone()),
                            (Self::T, smallvec![], q1.clone()),
                            (Self::CX, smallvec![], q0_1),
                            (Self::Tdg, smallvec![], q1),
                        ],
                        FLOAT_ZERO,
                    )
                    .expect("Unexpected Qiskit python bug"),
                )
            }
            Self::CSX => {
                let q1 = smallvec![Qubit(1)];
                let q0_1 = smallvec![Qubit(0), Qubit(1)];
                Some(
                    CircuitData::from_standard_gates(
                        2,
                        [
                            (Self::H, smallvec![], q1.clone()),
                            (Self::CS, smallvec![], q0_1),
                            (Self::H, smallvec![], q1),
                        ],
                        FLOAT_ZERO,
                    )
                    .expect("Unexpected Qiskit python bug"),
                )
            }
            Self::CU => {
                let param_second_p = radd_param(
                    multiply_param(&params[2], 0.5),
                    multiply_param(&params[1], 0.5),
                );
                let param_third_p = radd_param(
                    multiply_param(&params[2], 0.5),
                    multiply_param(&params[1], -0.5),
                );
                let param_first_u = radd_param(
                    multiply_param(&params[1], -0.5),
                    multiply_param(&params[2], -0.5),
                );
                Some(
                    CircuitData::from_standard_gates(
                        2,
                        [
                            (
                                Self::Phase,
                                smallvec![params[3].clone()],
                                smallvec![Qubit(0)],
                            ),
                            (Self::Phase, smallvec![param_second_p], smallvec![Qubit(0)]),
                            (Self::Phase, smallvec![param_third_p], smallvec![Qubit(1)]),
                            (Self::CX, smallvec![], smallvec![Qubit(0), Qubit(1)]),
                            (
                                Self::U,
                                smallvec![
                                    multiply_param(&params[0], -0.5),
                                    FLOAT_ZERO,
                                    param_first_u
                                ],
                                smallvec![Qubit(1)],
                            ),
                            (Self::CX, smallvec![], smallvec![Qubit(0), Qubit(1)]),
                            (
                                Self::U,
                                smallvec![
                                    multiply_param(&params[0], 0.5),
                                    params[1].clone(),
                                    FLOAT_ZERO
                                ],
                                smallvec![Qubit(1)],
                            ),
                        ],
                        FLOAT_ZERO,
                    )
                    .expect("Unexpected Qiskit python bug"),
                )
            }
            Self::CU1 => Some(
                CircuitData::from_standard_gates(
                    2,
                    [
                        (
                            Self::Phase,
                            smallvec![multiply_param(&params[0], 0.5)],
                            smallvec![Qubit(0)],
                        ),
                        (Self::CX, smallvec![], smallvec![Qubit(0), Qubit(1)]),
                        (
                            Self::Phase,
                            smallvec![multiply_param(&params[0], -0.5)],
                            smallvec![Qubit(1)],
                        ),
                        (Self::CX, smallvec![], smallvec![Qubit(0), Qubit(1)]),
                        (
                            Self::Phase,
                            smallvec![multiply_param(&params[0], 0.5)],
                            smallvec![Qubit(1)],
                        ),
                    ],
                    FLOAT_ZERO,
                )
                .expect("Unexpected Qiskit python bug"),
            ),
            Self::CU3 => {
                let param_first_u1 = radd_param(
                    multiply_param(&params[2], 0.5),
                    multiply_param(&params[1], 0.5),
                );
                let param_second_u1 = radd_param(
                    multiply_param(&params[2], 0.5),
                    multiply_param(&params[1], -0.5),
                );
                let param_first_u3 = radd_param(
                    multiply_param(&params[1], -0.5),
                    multiply_param(&params[2], -0.5),
                );
                Some(
                    CircuitData::from_standard_gates(
                        2,
                        [
                            (Self::Phase, smallvec![param_first_u1], smallvec![Qubit(0)]),
                            (Self::Phase, smallvec![param_second_u1], smallvec![Qubit(1)]),
                            (Self::CX, smallvec![], smallvec![Qubit(0), Qubit(1)]),
                            (
                                Self::U,
                                smallvec![
                                    multiply_param(&params[0], -0.5),
                                    FLOAT_ZERO,
                                    param_first_u3
                                ],
                                smallvec![Qubit(1)],
                            ),
                            (Self::CX, smallvec![], smallvec![Qubit(0), Qubit(1)]),
                            (
                                Self::U,
                                smallvec![
                                    multiply_param(&params[0], 0.5),
                                    params[1].clone(),
                                    FLOAT_ZERO
                                ],
                                smallvec![Qubit(1)],
                            ),
                        ],
                        FLOAT_ZERO,
                    )
                    .expect("Unexpected Qiskit python bug"),
                )
            }
            Self::RXX => {
                let q0 = smallvec![Qubit(0)];
                let q1 = smallvec![Qubit(1)];
                let q0_q1 = smallvec![Qubit(0), Qubit(1)];
                let theta = &params[0];
                Some(
                    CircuitData::from_standard_gates(
                        2,
                        [
                            (Self::H, smallvec![], q0.clone()),
                            (Self::H, smallvec![], q1.clone()),
                            (Self::CX, smallvec![], q0_q1.clone()),
                            (Self::RZ, smallvec![theta.clone()], q1.clone()),
                            (Self::CX, smallvec![], q0_q1),
                            (Self::H, smallvec![], q1),
                            (Self::H, smallvec![], q0),
                        ],
                        FLOAT_ZERO,
                    )
                    .expect("Unexpected Qiskit python bug"),
                )
            }
            Self::RYY => {
                let q0 = smallvec![Qubit(0)];
                let q1 = smallvec![Qubit(1)];
                let q0_q1 = smallvec![Qubit(0), Qubit(1)];
                let theta = &params[0];
                Some(
                    CircuitData::from_standard_gates(
                        2,
                        [
                            (Self::SXdg, smallvec![], q0.clone()),
                            (Self::SXdg, smallvec![], q1.clone()),
                            (Self::CX, smallvec![], q0_q1.clone()),
                            (Self::RZ, smallvec![theta.clone()], q1.clone()),
                            (Self::CX, smallvec![], q0_q1),
                            (Self::SX, smallvec![], q0),
                            (Self::SX, smallvec![], q1),
                        ],
                        FLOAT_ZERO,
                    )
                    .expect("Unexpected Qiskit python bug"),
                )
            }
            Self::RZZ => {
                let q1 = smallvec![Qubit(1)];
                let q0_q1 = smallvec![Qubit(0), Qubit(1)];
                let theta = &params[0];
                Some(
                    CircuitData::from_standard_gates(
                        2,
                        [
                            (Self::CX, smallvec![], q0_q1.clone()),
                            (Self::RZ, smallvec![theta.clone()], q1),
                            (Self::CX, smallvec![], q0_q1),
                        ],
                        FLOAT_ZERO,
                    )
                    .expect("Unexpected Qiskit python bug"),
                )
            }
            Self::RZX => {
                let q1 = smallvec![Qubit(1)];
                let q0_q1 = smallvec![Qubit(0), Qubit(1)];
                let theta = &params[0];
                Some(
                    CircuitData::from_standard_gates(
                        2,
                        [
                            (Self::H, smallvec![], q1.clone()),
                            (Self::CX, smallvec![], q0_q1.clone()),
                            (Self::RZ, smallvec![theta.clone()], q1.clone()),
                            (Self::CX, smallvec![], q0_q1),
                            (Self::H, smallvec![], q1),
                        ],
                        FLOAT_ZERO,
                    )
                    .expect("Unexpected Qiskit python bug"),
                )
            }
            Self::XXMinusYY => {
                let q0 = smallvec![Qubit(0)];
                let q1 = smallvec![Qubit(1)];
                let q0_1 = smallvec![Qubit(0), Qubit(1)];
                let theta = &params[0];
                let beta = &params[1];
                Some(
                    CircuitData::from_standard_gates(
                        2,
                        [
                            (Self::RZ, smallvec![multiply_param(beta, -1.0)], q1.clone()),
                            (Self::Sdg, smallvec![], q0.clone()),
                            (Self::SX, smallvec![], q0.clone()),
                            (Self::S, smallvec![], q0.clone()),
                            (Self::S, smallvec![], q1.clone()),
                            (Self::CX, smallvec![], q0_1.clone()),
                            (Self::RY, smallvec![multiply_param(theta, 0.5)], q0.clone()),
                            (Self::RY, smallvec![multiply_param(theta, -0.5)], q1.clone()),
                            (Self::CX, smallvec![], q0_1),
                            (Self::Sdg, smallvec![], q1.clone()),
                            (Self::Sdg, smallvec![], q0.clone()),
                            (Self::SXdg, smallvec![], q0.clone()),
                            (Self::S, smallvec![], q0),
                            (Self::RZ, smallvec![beta.clone()], q1),
                        ],
                        FLOAT_ZERO,
                    )
                    .expect("Unexpected Qiskit python bug"),
                )
            }
            Self::XXPlusYY => {
                let q0 = smallvec![Qubit(0)];
                let q1 = smallvec![Qubit(1)];
                let q1_0 = smallvec![Qubit(1), Qubit(0)];
                let theta = &params[0];
                let beta = &params[1];
                Some(
                    CircuitData::from_standard_gates(
                        2,
                        [
                            (Self::RZ, smallvec![beta.clone()], q0.clone()),
                            (Self::Sdg, smallvec![], q1.clone()),
                            (Self::SX, smallvec![], q1.clone()),
                            (Self::S, smallvec![], q1.clone()),
                            (Self::S, smallvec![], q0.clone()),
                            (Self::CX, smallvec![], q1_0.clone()),
                            (Self::RY, smallvec![multiply_param(theta, -0.5)], q1.clone()),
                            (Self::RY, smallvec![multiply_param(theta, -0.5)], q0.clone()),
                            (Self::CX, smallvec![], q1_0),
                            (Self::Sdg, smallvec![], q0.clone()),
                            (Self::Sdg, smallvec![], q1.clone()),
                            (Self::SXdg, smallvec![], q1.clone()),
                            (Self::S, smallvec![], q1),
                            (Self::RZ, smallvec![multiply_param(beta, -1.0)], q0),
                        ],
                        FLOAT_ZERO,
                    )
                    .expect("Unexpected Qiskit python bug"),
                )
            }
            Self::CCX => {
                let q0 = smallvec![Qubit(0)];
                let q1 = smallvec![Qubit(1)];
                let q2 = smallvec![Qubit(2)];
                let q0_1 = smallvec![Qubit(0), Qubit(1)];
                let q0_2 = smallvec![Qubit(0), Qubit(2)];
                let q1_2 = smallvec![Qubit(1), Qubit(2)];
                Some(
                    CircuitData::from_standard_gates(
                        3,
                        [
                            (Self::H, smallvec![], q2.clone()),
                            (Self::CX, smallvec![], q1_2.clone()),
                            (Self::Tdg, smallvec![], q2.clone()),
                            (Self::CX, smallvec![], q0_2.clone()),
                            (Self::T, smallvec![], q2.clone()),
                            (Self::CX, smallvec![], q1_2),
                            (Self::Tdg, smallvec![], q2.clone()),
                            (Self::CX, smallvec![], q0_2),
                            (Self::T, smallvec![], q1.clone()),
                            (Self::T, smallvec![], q2.clone()),
                            (Self::H, smallvec![], q2),
                            (Self::CX, smallvec![], q0_1.clone()),
                            (Self::T, smallvec![], q0),
                            (Self::Tdg, smallvec![], q1),
                            (Self::CX, smallvec![], q0_1),
                        ],
                        FLOAT_ZERO,
                    )
                    .expect("Unexpected Qiskit python bug"),
                )
            }

            Self::CCZ => Some(
                CircuitData::from_standard_gates(
                    3,
                    [
                        (Self::H, smallvec![], smallvec![Qubit(2)]),
                        (
                            Self::CCX,
                            smallvec![],
                            smallvec![Qubit(0), Qubit(1), Qubit(2)],
                        ),
                        (Self::H, smallvec![], smallvec![Qubit(2)]),
                    ],
                    FLOAT_ZERO,
                )
                .expect("Unexpected Qiskit python bug"),
            ),
            Self::CSwap => Some(
                CircuitData::from_standard_gates(
                    3,
                    [
                        (Self::CX, smallvec![], smallvec![Qubit(2), Qubit(1)]),
                        (
                            Self::CCX,
                            smallvec![],
                            smallvec![Qubit(0), Qubit(1), Qubit(2)],
                        ),
                        (Self::CX, smallvec![], smallvec![Qubit(2), Qubit(1)]),
                    ],
                    FLOAT_ZERO,
                )
                .expect("Unexpected Qiskit python bug"),
            ),

            Self::RCCX => {
                let q2 = smallvec![Qubit(2)];
                let q0_2 = smallvec![Qubit(0), Qubit(2)];
                let q1_2 = smallvec![Qubit(1), Qubit(2)];
                Some(
                    CircuitData::from_standard_gates(
                        3,
                        [
                            (Self::H, smallvec![], q2.clone()),
                            (Self::T, smallvec![], q2.clone()),
                            (Self::CX, smallvec![], q1_2.clone()),
                            (Self::Tdg, smallvec![], q2.clone()),
                            (Self::CX, smallvec![], q0_2),
                            (Self::T, smallvec![], q2.clone()),
                            (Self::CX, smallvec![], q1_2),
                            (Self::Tdg, smallvec![], q2.clone()),
                            (Self::H, smallvec![], q2),
                        ],
                        FLOAT_ZERO,
                    )
                    .expect("Unexpected Qiskit python bug"),
                )
            }
            Self::C3X => Some(
                CircuitData::from_standard_gates(
                    4,
                    [
                        (Self::H, smallvec![], smallvec![Qubit(3)]),
                        (
                            Self::Phase,
                            smallvec![Param::Float(PI / 8.)],
                            smallvec![Qubit(0)],
                        ),
                        (
                            Self::Phase,
                            smallvec![Param::Float(PI / 8.)],
                            smallvec![Qubit(1)],
                        ),
                        (
                            Self::Phase,
                            smallvec![Param::Float(PI / 8.)],
                            smallvec![Qubit(2)],
                        ),
                        (
                            Self::Phase,
                            smallvec![Param::Float(PI / 8.)],
                            smallvec![Qubit(3)],
                        ),
                        (Self::CX, smallvec![], smallvec![Qubit(0), Qubit(1)]),
                        (
                            Self::Phase,
                            smallvec![Param::Float(-PI / 8.)],
                            smallvec![Qubit(1)],
                        ),
                        (Self::CX, smallvec![], smallvec![Qubit(0), Qubit(1)]),
                        (Self::CX, smallvec![], smallvec![Qubit(1), Qubit(2)]),
                        (
                            Self::Phase,
                            smallvec![Param::Float(-PI / 8.)],
                            smallvec![Qubit(2)],
                        ),
                        (Self::CX, smallvec![], smallvec![Qubit(0), Qubit(2)]),
                        (
                            Self::Phase,
                            smallvec![Param::Float(PI / 8.)],
                            smallvec![Qubit(2)],
                        ),
                        (Self::CX, smallvec![], smallvec![Qubit(1), Qubit(2)]),
                        (
                            Self::Phase,
                            smallvec![Param::Float(-PI / 8.)],
                            smallvec![Qubit(2)],
                        ),
                        (Self::CX, smallvec![], smallvec![Qubit(0), Qubit(2)]),
                        (Self::CX, smallvec![], smallvec![Qubit(2), Qubit(3)]),
                        (
                            Self::Phase,
                            smallvec![Param::Float(-PI / 8.)],
                            smallvec![Qubit(3)],
                        ),
                        (Self::CX, smallvec![], smallvec![Qubit(1), Qubit(3)]),
                        (
                            Self::Phase,
                            smallvec![Param::Float(PI / 8.)],
                            smallvec![Qubit(3)],
                        ),
                        (Self::CX, smallvec![], smallvec![Qubit(2), Qubit(3)]),
                        (
                            Self::Phase,
                            smallvec![Param::Float(-PI / 8.)],
                            smallvec![Qubit(3)],
                        ),
                        (Self::CX, smallvec![], smallvec![Qubit(0), Qubit(3)]),
                        (
                            Self::Phase,
                            smallvec![Param::Float(PI / 8.)],
                            smallvec![Qubit(3)],
                        ),
                        (Self::CX, smallvec![], smallvec![Qubit(2), Qubit(3)]),
                        (
                            Self::Phase,
                            smallvec![Param::Float(-PI / 8.)],
                            smallvec![Qubit(3)],
                        ),
                        (Self::CX, smallvec![], smallvec![Qubit(1), Qubit(3)]),
                        (
                            Self::Phase,
                            smallvec![Param::Float(PI / 8.)],
                            smallvec![Qubit(3)],
                        ),
                        (Self::CX, smallvec![], smallvec![Qubit(2), Qubit(3)]),
                        (
                            Self::Phase,
                            smallvec![Param::Float(-PI / 8.)],
                            smallvec![Qubit(3)],
                        ),
                        (Self::CX, smallvec![], smallvec![Qubit(0), Qubit(3)]),
                        (Self::H, smallvec![], smallvec![Qubit(3)]),
                    ],
                    FLOAT_ZERO,
                )
                .expect("Unexpected Qiskit python bug"),
            ),

            Self::C3SX => Some(
                CircuitData::from_standard_gates(
                    4,
                    [
                        (Self::H, smallvec![], smallvec![Qubit(3)]),
                        (
                            Self::CPhase,
                            smallvec![Param::Float(PI / 8.)],
                            smallvec![Qubit(0), Qubit(3)],
                        ),
                        (Self::H, smallvec![], smallvec![Qubit(3)]),
                        (Self::CX, smallvec![], smallvec![Qubit(0), Qubit(1)]),
                        (Self::H, smallvec![], smallvec![Qubit(3)]),
                        (
                            Self::CPhase,
                            smallvec![Param::Float(-PI / 8.)],
                            smallvec![Qubit(1), Qubit(3)],
                        ),
                        (Self::H, smallvec![], smallvec![Qubit(3)]),
                        (Self::CX, smallvec![], smallvec![Qubit(0), Qubit(1)]),
                        (Self::H, smallvec![], smallvec![Qubit(3)]),
                        (
                            Self::CPhase,
                            smallvec![Param::Float(PI / 8.)],
                            smallvec![Qubit(1), Qubit(3)],
                        ),
                        (Self::H, smallvec![], smallvec![Qubit(3)]),
                        (Self::CX, smallvec![], smallvec![Qubit(1), Qubit(2)]),
                        (Self::H, smallvec![], smallvec![Qubit(3)]),
                        (
                            Self::CPhase,
                            smallvec![Param::Float(-PI / 8.)],
                            smallvec![Qubit(2), Qubit(3)],
                        ),
                        (Self::H, smallvec![], smallvec![Qubit(3)]),
                        (Self::CX, smallvec![], smallvec![Qubit(0), Qubit(2)]),
                        (Self::H, smallvec![], smallvec![Qubit(3)]),
                        (
                            Self::CPhase,
                            smallvec![Param::Float(PI / 8.)],
                            smallvec![Qubit(2), Qubit(3)],
                        ),
                        (Self::H, smallvec![], smallvec![Qubit(3)]),
                        (Self::CX, smallvec![], smallvec![Qubit(1), Qubit(2)]),
                        (Self::H, smallvec![], smallvec![Qubit(3)]),
                        (
                            Self::CPhase,
                            smallvec![Param::Float(-PI / 8.)],
                            smallvec![Qubit(2), Qubit(3)],
                        ),
                        (Self::H, smallvec![], smallvec![Qubit(3)]),
                        (Self::CX, smallvec![], smallvec![Qubit(0), Qubit(2)]),
                        (Self::H, smallvec![], smallvec![Qubit(3)]),
                        (
                            Self::CPhase,
                            smallvec![Param::Float(PI / 8.)],
                            smallvec![Qubit(2), Qubit(3)],
                        ),
                        (Self::H, smallvec![], smallvec![Qubit(3)]),
                    ],
                    FLOAT_ZERO,
                )
                .expect("Unexpected Qiskit python bug"),
            ),
            Self::RC3X => Some(
                CircuitData::from_standard_gates(
                    4,
                    [
                        (Self::H, smallvec![], smallvec![Qubit(3)]),
                        (Self::T, smallvec![], smallvec![Qubit(3)]),
                        (Self::CX, smallvec![], smallvec![Qubit(2), Qubit(3)]),
                        (Self::Tdg, smallvec![], smallvec![Qubit(3)]),
                        (Self::H, smallvec![], smallvec![Qubit(3)]),
                        (Self::CX, smallvec![], smallvec![Qubit(0), Qubit(3)]),
                        (Self::T, smallvec![], smallvec![Qubit(3)]),
                        (Self::CX, smallvec![], smallvec![Qubit(1), Qubit(3)]),
                        (Self::Tdg, smallvec![], smallvec![Qubit(3)]),
                        (Self::CX, smallvec![], smallvec![Qubit(0), Qubit(3)]),
                        (Self::T, smallvec![], smallvec![Qubit(3)]),
                        (Self::CX, smallvec![], smallvec![Qubit(1), Qubit(3)]),
                        (Self::Tdg, smallvec![], smallvec![Qubit(3)]),
                        (Self::H, smallvec![], smallvec![Qubit(3)]),
                        (Self::T, smallvec![], smallvec![Qubit(3)]),
                        (Self::CX, smallvec![], smallvec![Qubit(2), Qubit(3)]),
                        (Self::Tdg, smallvec![], smallvec![Qubit(3)]),
                        (Self::H, smallvec![], smallvec![Qubit(3)]),
                    ],
                    FLOAT_ZERO,
                )
                .expect("Unexpected Qiskit python bug"),
            ),
        }
    }

    fn directive(&self) -> bool {
        false
    }

    fn matrix_as_static_1q(&self, params: &[Param]) -> Option<[[Complex64; 2]; 2]> {
        match self {
            Self::GlobalPhase => None,
            Self::H => match params {
                [] => Some(gate_matrix::H_GATE),
                _ => None,
            },
            Self::I => match params {
                [] => Some(gate_matrix::ONE_QUBIT_IDENTITY),
                _ => None,
            },
            Self::X => match params {
                [] => Some(gate_matrix::X_GATE),
                _ => None,
            },
            Self::Y => match params {
                [] => Some(gate_matrix::Y_GATE),
                _ => None,
            },
            Self::Z => match params {
                [] => Some(gate_matrix::Z_GATE),
                _ => None,
            },
            Self::Phase => match params {
                [Param::Float(theta)] => Some(gate_matrix::phase_gate(*theta)),
                _ => None,
            },
            Self::R => match params {
                [Param::Float(theta), Param::Float(phi)] => Some(gate_matrix::r_gate(*theta, *phi)),
                _ => None,
            },
            Self::RX => match params {
                [Param::Float(theta)] => Some(gate_matrix::rx_gate(*theta)),
                _ => None,
            },
            Self::RY => match params {
                [Param::Float(theta)] => Some(gate_matrix::ry_gate(*theta)),
                _ => None,
            },
            Self::RZ => match params {
                [Param::Float(theta)] => Some(gate_matrix::rz_gate(*theta)),
                _ => None,
            },
            Self::S => match params {
                [] => Some(gate_matrix::S_GATE),
                _ => None,
            },
            Self::Sdg => match params {
                [] => Some(gate_matrix::SDG_GATE),
                _ => None,
            },
            Self::SX => match params {
                [] => Some(gate_matrix::SX_GATE),
                _ => None,
            },
            Self::SXdg => match params {
                [] => Some(gate_matrix::SXDG_GATE),
                _ => None,
            },
            Self::T => match params {
                [] => Some(gate_matrix::T_GATE),
                _ => None,
            },
            Self::Tdg => match params {
                [] => Some(gate_matrix::TDG_GATE),
                _ => None,
            },
            Self::U => match params {
                [Param::Float(theta), Param::Float(phi), Param::Float(lam)] => {
                    Some(gate_matrix::u_gate(*theta, *phi, *lam))
                }
                _ => None,
            },
            Self::U1 => match params[0] {
                Param::Float(val) => Some(gate_matrix::u1_gate(val)),
                _ => None,
            },
            Self::U2 => match params {
                [Param::Float(phi), Param::Float(lam)] => Some(gate_matrix::u2_gate(*phi, *lam)),
                _ => None,
            },
            Self::U3 => match params {
                [Param::Float(theta), Param::Float(phi), Param::Float(lam)] => {
                    Some(gate_matrix::u3_gate(*theta, *phi, *lam))
                }
                _ => None,
            },
            Self::CH => None,
            Self::CX => None,
            Self::CY => None,
            Self::CZ => None,
            Self::DCX => None,
            Self::ECR => None,
            Self::Swap => None,
            Self::ISwap => None,
            Self::CPhase => None,
            Self::CRX => None,
            Self::CRY => None,
            Self::CRZ => None,
            Self::CS => None,
            Self::CSdg => None,
            Self::CSX => None,
            Self::CU => None,
            Self::CU1 => None,
            Self::CU3 => None,
            Self::RXX => None,
            Self::RYY => None,
            Self::RZZ => None,
            Self::RZX => None,
            Self::XXMinusYY => None,
            Self::XXPlusYY => None,
            Self::CCX => None,
            Self::CCZ => None,
            Self::CSwap => None,
            Self::RCCX => None,
            Self::C3X => None,
            Self::C3SX => None,
            Self::RC3X => None,
        }
    }
}

const FLOAT_ZERO: Param = Param::Float(0.0);

// Return explicitly requested copy of `param`, handling
// each variant separately.
fn clone_param(param: &Param) -> Param {
    match param {
        Param::Float(theta) => Param::Float(*theta),
        Param::ParameterExpression(theta) => Param::ParameterExpression(theta.clone()),
        Param::Obj(_) => unreachable!(),
    }
}

/// Multiply a ``Param`` with a float.
pub fn multiply_param(param: &Param, mult: f64) -> Param {
    match param {
        Param::Float(theta) => Param::Float(theta * mult),
        Param::ParameterExpression(theta) => {
            // safe to unwrap as multiplication with float does not have name conflicts
            Param::ParameterExpression(Arc::new(
                theta.mul(&ParameterExpression::from_f64(mult)).unwrap(),
            ))
        }
        Param::Obj(_) => unreachable!("Unsupported multiplication of a Param::Obj."),
    }
}

/// Multiply two ``Param``s.
pub fn multiply_params(param1: Param, param2: Param) -> Param {
    match (&param1, &param2) {
        (Param::Float(theta), Param::Float(lambda)) => Param::Float(theta * lambda),
        (param, Param::Float(theta)) => multiply_param(param, *theta),
        (Param::Float(theta), param) => multiply_param(param, *theta),
        (Param::ParameterExpression(p1), Param::ParameterExpression(p2)) => {
            // TODO we could properly propagate the error here
            Param::ParameterExpression(Arc::new(p1.mul(p2).expect("Name conflict during mul.")))
        }
        _ => unreachable!("Unsupported multiplication."),
    }
}

pub fn add_param(param: &Param, summand: f64) -> Param {
    match param {
        Param::Float(theta) => Param::Float(*theta + summand),
        Param::ParameterExpression(theta) => Param::ParameterExpression(
            // safe to unwrap as addition with float does not have name conflicts
            Arc::new(theta.add(&ParameterExpression::from_f64(summand)).unwrap()),
        ),
        Param::Obj(_) => unreachable!("Unsupported addition of a Param::Obj."),
    }
}

pub fn radd_param(param1: Param, param2: Param) -> Param {
    match [&param1, &param2] {
        [Param::Float(theta), Param::Float(lambda)] => Param::Float(theta + lambda),
        [Param::Float(theta), Param::ParameterExpression(_lambda)] => add_param(&param2, *theta),
        [Param::ParameterExpression(_theta), Param::Float(lambda)] => add_param(&param1, *lambda),
        [
            Param::ParameterExpression(theta),
            Param::ParameterExpression(lambda),
        ] => {
            // TODO we could properly propagate the error here
            Param::ParameterExpression(Arc::new(
                theta.add(lambda).expect("Name conflict during add."),
            ))
        }
        _ => unreachable!("Unsupported addition."),
    }
}

/// This trait is defined on operation types in the circuit that are defined in Python.
/// It contains the methods for managing the Python aspect
pub trait PythonOperation: Sized {
    /// Copy this operation, including a Python-space deep copy
    fn py_deepcopy(&self, py: Python, memo: Option<&Bound<'_, PyDict>>) -> PyResult<Self>;

    /// Copy this operation, including a Python-space call to `copy` on the `Operation` subclass.
    fn py_copy(&self, py: Python) -> PyResult<Self>;
}

/// This class is used to wrap a Python side Instruction that is not in the standard library
#[derive(Clone, Debug)]
// We bit-pack pointers to this, so having a known alignment even on 32-bit systems is good.
#[repr(align(8))]
pub struct PyInstruction {
    pub qubits: u32,
    pub clbits: u32,
    pub params: u32,
    pub op_name: String,
    pub control_flow: bool,
    pub instruction: Py<PyAny>,
}

impl PythonOperation for PyInstruction {
    fn py_deepcopy(&self, py: Python, memo: Option<&Bound<'_, PyDict>>) -> PyResult<Self> {
        let deepcopy = DEEPCOPY.get_bound(py);
        Ok(PyInstruction {
            instruction: deepcopy.call1((&self.instruction, memo))?.unbind(),
            qubits: self.qubits,
            clbits: self.clbits,
            params: self.params,
            control_flow: self.control_flow,
            op_name: self.op_name.clone(),
        })
    }

    fn py_copy(&self, py: Python) -> PyResult<Self> {
        let copy_attr = intern!(py, "copy");
        Ok(PyInstruction {
            instruction: self.instruction.call_method0(py, copy_attr)?,
            qubits: self.qubits,
            clbits: self.clbits,
            params: self.params,
            control_flow: self.control_flow,
            op_name: self.op_name.clone(),
        })
    }
}

impl Operation for PyInstruction {
    fn name(&self) -> &str {
        self.op_name.as_str()
    }
    fn num_qubits(&self) -> u32 {
        self.qubits
    }
    fn num_clbits(&self) -> u32 {
        self.clbits
    }
    fn num_params(&self) -> u32 {
        self.params
    }
    fn control_flow(&self) -> bool {
        self.control_flow
    }
    fn blocks(&self) -> Vec<CircuitData> {
        if !self.control_flow {
            return vec![];
        }
        Python::attach(|py| -> Vec<CircuitData> {
            // We expect that if PyInstruction::control_flow is true then the operation WILL
            // have a 'blocks' attribute which is a tuple of the Python QuantumCircuit.
            let raw_blocks = self.instruction.getattr(py, "blocks").unwrap();
            let blocks: &Bound<PyTuple> = raw_blocks.cast_bound::<PyTuple>(py).unwrap();
            blocks
                .iter()
                .map(|b| {
                    b.getattr(intern!(py, "_data"))
                        .unwrap()
                        .extract::<CircuitData>()
                        .unwrap()
                })
                .collect()
        })
    }
    fn matrix(&self, _params: &[Param]) -> Option<Array2<Complex64>> {
        None
    }
    fn definition(&self, _params: &[Param]) -> Option<CircuitData> {
        Python::attach(|py| -> Option<CircuitData> {
            match self.instruction.getattr(py, intern!(py, "definition")) {
                Ok(definition) => definition
                    .getattr(py, intern!(py, "_data"))
                    .ok()?
                    .extract::<CircuitData>(py)
                    .ok(),
                Err(_) => None,
            }
        })
    }

    fn directive(&self) -> bool {
        Python::attach(|py| -> bool {
            match self.instruction.getattr(py, intern!(py, "_directive")) {
                Ok(directive) => {
                    let res: bool = directive.extract(py).unwrap();
                    res
                }
                Err(_) => false,
            }
        })
    }
    fn matrix_as_static_1q(&self, _params: &[Param]) -> Option<[[Complex64; 2]; 2]> {
        None
    }
}

/// This class is used to wrap a Python side Gate that is not in the standard library
#[derive(Clone, Debug)]
// We bit-pack pointers to this, so having a known alignment even on 32-bit systems is good.
#[repr(align(8))]
pub struct PyGate {
    pub qubits: u32,
    pub clbits: u32,
    pub params: u32,
    pub op_name: String,
    pub gate: Py<PyAny>,
}

impl PythonOperation for PyGate {
    fn py_deepcopy(&self, py: Python, memo: Option<&Bound<'_, PyDict>>) -> PyResult<Self> {
        let deepcopy = DEEPCOPY.get_bound(py);
        Ok(PyGate {
            gate: deepcopy.call1((&self.gate, memo))?.unbind(),
            qubits: self.qubits,
            clbits: self.clbits,
            params: self.params,
            op_name: self.op_name.clone(),
        })
    }

    fn py_copy(&self, py: Python) -> PyResult<Self> {
        let copy_attr = intern!(py, "copy");
        Ok(PyGate {
            gate: self.gate.call_method0(py, copy_attr)?,
            qubits: self.qubits,
            clbits: self.clbits,
            params: self.params,
            op_name: self.op_name.clone(),
        })
    }
}

impl Operation for PyGate {
    fn name(&self) -> &str {
        self.op_name.as_str()
    }
    fn num_qubits(&self) -> u32 {
        self.qubits
    }
    fn num_clbits(&self) -> u32 {
        self.clbits
    }
    fn num_params(&self) -> u32 {
        self.params
    }
    fn control_flow(&self) -> bool {
        false
    }
    fn blocks(&self) -> Vec<CircuitData> {
        vec![]
    }
    fn matrix(&self, _params: &[Param]) -> Option<Array2<Complex64>> {
        Python::attach(|py| -> Option<Array2<Complex64>> {
            match self.gate.getattr(py, intern!(py, "to_matrix")) {
                Ok(to_matrix) => {
                    let res: Option<Py<PyAny>> = to_matrix.call0(py).ok()?.extract(py).ok();
                    match res {
                        Some(x) => {
                            let array: PyReadonlyArray2<Complex64> = x.extract(py).ok()?;
                            Some(array.as_array().to_owned())
                        }
                        None => None,
                    }
                }
                Err(_) => None,
            }
        })
    }
    fn definition(&self, _params: &[Param]) -> Option<CircuitData> {
        Python::attach(|py| -> Option<CircuitData> {
            match self.gate.getattr(py, intern!(py, "definition")) {
                Ok(definition) => definition
                    .getattr(py, intern!(py, "_data"))
                    .ok()?
                    .extract::<CircuitData>(py)
                    .ok(),
                Err(_) => None,
            }
        })
    }

    fn directive(&self) -> bool {
        false
    }

    fn matrix_as_static_1q(&self, _params: &[Param]) -> Option<[[Complex64; 2]; 2]> {
        if self.num_qubits() != 1 {
            return None;
        }
        Python::attach(|py| -> Option<[[Complex64; 2]; 2]> {
            let array = self
                .gate
                .call_method0(py, intern!(py, "to_matrix"))
                .ok()?
                .extract::<PyReadonlyArray2<Complex64>>(py)
                .ok()?;
            let arr = array.as_array();
            Some([[arr[[0, 0]], arr[[0, 1]]], [arr[[1, 0]], arr[[1, 1]]]])
        })
    }
}

/// This class is used to wrap a Python side Operation that is not in the standard library
#[derive(Clone, Debug)]
// We bit-pack pointers to this, so having a known alignment even on 32-bit systems is good.
#[repr(align(8))]
pub struct PyOperation {
    pub qubits: u32,
    pub clbits: u32,
    pub params: u32,
    pub op_name: String,
    pub operation: Py<PyAny>,
}

impl PythonOperation for PyOperation {
    fn py_deepcopy(&self, py: Python, memo: Option<&Bound<'_, PyDict>>) -> PyResult<Self> {
        let deepcopy = DEEPCOPY.get_bound(py);
        Ok(PyOperation {
            operation: deepcopy.call1((&self.operation, memo))?.unbind(),
            qubits: self.qubits,
            clbits: self.clbits,
            params: self.params,
            op_name: self.op_name.clone(),
        })
    }

    fn py_copy(&self, py: Python) -> PyResult<Self> {
        let copy_attr = intern!(py, "copy");
        Ok(PyOperation {
            operation: self.operation.call_method0(py, copy_attr)?,
            qubits: self.qubits,
            clbits: self.clbits,
            params: self.params,
            op_name: self.op_name.clone(),
        })
    }
}

impl Operation for PyOperation {
    fn name(&self) -> &str {
        self.op_name.as_str()
    }
    fn num_qubits(&self) -> u32 {
        self.qubits
    }
    fn num_clbits(&self) -> u32 {
        self.clbits
    }
    fn num_params(&self) -> u32 {
        self.params
    }
    fn control_flow(&self) -> bool {
        false
    }
    fn blocks(&self) -> Vec<CircuitData> {
        vec![]
    }
    fn matrix(&self, _params: &[Param]) -> Option<Array2<Complex64>> {
        None
    }
    fn definition(&self, _params: &[Param]) -> Option<CircuitData> {
        None
    }
    fn directive(&self) -> bool {
        Python::attach(|py| -> bool {
            match self.operation.getattr(py, intern!(py, "_directive")) {
                Ok(directive) => {
                    let res: bool = directive.extract(py).unwrap();
                    res
                }
                Err(_) => false,
            }
        })
    }

    fn matrix_as_static_1q(&self, _params: &[Param]) -> Option<[[Complex64; 2]; 2]> {
        None
    }
}

#[derive(Clone, Debug)]
pub enum ArrayType {
    NDArray(Array2<Complex64>),
    OneQ(Matrix2<Complex64>),
    TwoQ(Matrix4<Complex64>),
}

/// This class is a rust representation of a UnitaryGate in Python,
/// a gate represented solely by it's unitary matrix.
#[derive(Clone, Debug)]
#[repr(align(8))]
pub struct UnitaryGate {
    pub array: ArrayType,
}

impl PartialEq for UnitaryGate {
    fn eq(&self, other: &Self) -> bool {
        match (&self.array, &other.array) {
            (ArrayType::OneQ(mat1), ArrayType::OneQ(mat2)) => mat1 == mat2,
            (ArrayType::TwoQ(mat1), ArrayType::TwoQ(mat2)) => mat1 == mat2,
            // we could also slightly optimize comparisons between NDArray and OneQ/TwoQ if
            // this becomes performance critical
            _ => self.matrix(&[]) == other.matrix(&[]),
        }
    }
}

impl Operation for UnitaryGate {
    fn name(&self) -> &str {
        "unitary"
    }
    fn num_qubits(&self) -> u32 {
        match &self.array {
            ArrayType::NDArray(arr) => arr.shape()[0].ilog2(),
            ArrayType::OneQ(_) => 1,
            ArrayType::TwoQ(_) => 2,
        }
    }
    fn num_clbits(&self) -> u32 {
        0
    }
    fn num_params(&self) -> u32 {
        0
    }
    fn control_flow(&self) -> bool {
        false
    }
    fn blocks(&self) -> Vec<CircuitData> {
        vec![]
    }
    fn matrix(&self, _params: &[Param]) -> Option<Array2<Complex64>> {
        match &self.array {
            ArrayType::NDArray(arr) => Some(arr.clone()),
            ArrayType::OneQ(mat) => Some(array!(
                [mat[(0, 0)], mat[(0, 1)]],
                [mat[(1, 0)], mat[(1, 1)]],
            )),
            ArrayType::TwoQ(mat) => Some(array!(
                [mat[(0, 0)], mat[(0, 1)], mat[(0, 2)], mat[(0, 3)]],
                [mat[(1, 0)], mat[(1, 1)], mat[(1, 2)], mat[(1, 3)]],
                [mat[(2, 0)], mat[(2, 1)], mat[(2, 2)], mat[(2, 3)]],
                [mat[(3, 0)], mat[(3, 1)], mat[(3, 2)], mat[(3, 3)]],
            )),
        }
    }
    fn definition(&self, _params: &[Param]) -> Option<CircuitData> {
        None
    }

    fn directive(&self) -> bool {
        false
    }
    fn matrix_as_static_1q(&self, _params: &[Param]) -> Option<[[Complex64; 2]; 2]> {
        match &self.array {
            ArrayType::OneQ(mat) => Some([[mat[(0, 0)], mat[(0, 1)]], [mat[(1, 0)], mat[(1, 1)]]]),
            ArrayType::NDArray(arr) => {
                if self.num_qubits() == 1 {
                    Some([[arr[(0, 0)], arr[(0, 1)]], [arr[(1, 0)], arr[(1, 1)]]])
                } else {
                    None
                }
            }
            ArrayType::TwoQ(_) => None,
        }
    }

    fn matrix_as_nalgebra_1q(&self, _params: &[Param]) -> Option<Matrix2<Complex64>> {
        match &self.array {
            ArrayType::OneQ(mat) => Some(*mat),
            ArrayType::NDArray(arr) => {
                if self.num_qubits() == 1 {
                    Some(Matrix2::new(
                        arr[[0, 0]],
                        arr[[0, 1]],
                        arr[[1, 0]],
                        arr[[1, 1]],
                    ))
                } else {
                    None
                }
            }
            ArrayType::TwoQ(_) => None,
        }
    }
}

impl UnitaryGate {
    pub fn create_py_op(&self, py: Python, label: Option<&str>) -> PyResult<Py<PyAny>> {
        let kwargs = PyDict::new(py);
        if let Some(label) = label {
            kwargs.set_item(intern!(py, "label"), label.into_py_any(py)?)?;
        }
        let out_array = match &self.array {
            ArrayType::NDArray(arr) => arr.to_pyarray(py),
            ArrayType::OneQ(arr) => arr.to_pyarray(py),
            ArrayType::TwoQ(arr) => arr.to_pyarray(py),
        };
        kwargs.set_item(intern!(py, "check_input"), false)?;
        kwargs.set_item(intern!(py, "num_qubits"), self.num_qubits())?;
        let gate = UNITARY_GATE
            .get_bound(py)
            .call((out_array,), Some(&kwargs))?;
        Ok(gate.unbind())
    }

    /// Get a read-only ndarray view of the matrix stored in the `UnitaryGate`
    ///
    /// Regardless of the underlying array type `Matrix2`, `Matrix4`, or `Array2` it returns
    /// a read-only an ndarray `ArrayView2` view to the underlying matrix by reference.
    #[inline]
    pub fn matrix_view(&self) -> ArrayView2<'_, Complex64> {
        match &self.array {
            ArrayType::NDArray(arr) => arr.view(),
            ArrayType::OneQ(mat) => {
                let dim = Dim(mat.shape());
                let strides = Dim(mat.strides());
                // SAFETY: We know the array is a 2x2 and contiguous block so we don't need to
                // check for invalid format
                unsafe { ArrayView2::from_shape_ptr(dim.strides(strides), mat.get_unchecked(0)) }
            }
            ArrayType::TwoQ(mat) => {
                let dim = Dim(mat.shape());
                let strides = Dim(mat.strides());
                // SAFETY: We know the array is a 4x4 and contiguous block so we don't need to
                // check for invalid format
                unsafe { ArrayView2::from_shape_ptr(dim.strides(strides), mat.get_unchecked(0)) }
            }
        }
    }
}

/// This class represents a PauliProductMeasurement instruction.
#[derive(Clone, Debug)]
#[repr(align(8))]
pub struct PauliProductMeasurement {
    /// The z-component of the pauli.
    pub z: Vec<bool>,
    /// The x-component of the pauli.
    pub x: Vec<bool>,
    /// For a PauliProductMeasurement instruction, the phase of the Pauli can be either 0 or 2,
    /// where the value of 2 corresponds to a sign of `-1`.
    pub neg: bool,
}

impl Operation for PauliProductMeasurement {
    fn name(&self) -> &str {
<<<<<<< HEAD
        "PauliProductMeasurement"
=======
        "pauli_product_measurement"
>>>>>>> 6df146fa
    }
    fn num_qubits(&self) -> u32 {
        self.z.len() as u32
    }
    fn num_clbits(&self) -> u32 {
        1
    }
    fn num_params(&self) -> u32 {
        0
    }
    fn control_flow(&self) -> bool {
        false
    }
    fn blocks(&self) -> Vec<CircuitData> {
        vec![]
    }
    fn matrix(&self, _params: &[Param]) -> Option<Array2<Complex64>> {
        None
    }
    fn definition(&self, _params: &[Param]) -> Option<CircuitData> {
        // Similarly to UnitaryGate, we do not provide the actual decomposition here.
        // Instead, the HighLevelSynthesis transpiler pass is modified to call the
        // relevant synthesis function when requiring the definition for a
        // PauliProductMeasurement.
        None
    }
    fn directive(&self) -> bool {
        false
    }
    fn matrix_as_static_1q(&self, _params: &[Param]) -> Option<[[Complex64; 2]; 2]> {
        None
    }

    fn matrix_as_nalgebra_1q(&self, _params: &[Param]) -> Option<Matrix2<Complex64>> {
        None
    }
}

impl PauliProductMeasurement {
    pub fn create_py_op(&self, py: Python, label: Option<&str>) -> PyResult<Py<PyAny>> {
<<<<<<< HEAD
        let z = PyList::new(py, &self.z)?;
        let x = PyList::new(py, &self.x)?;
=======
        let z = self.z.clone().into_bound_py_any(py)?;
        let x = self.x.clone().into_bound_py_any(py)?;

>>>>>>> 6df146fa
        let phase = if self.neg { 2 } else { 0 };

        let py_label = if let Some(label) = label {
            label.into_py_any(py)?
        } else {
            py.None()
        };

        let gate = PAULI_PRODUCT_MEASUREMENT
            .get_bound(py)
            .call_method1(intern!(py, "_from_pauli_data"), (z, x, phase, py_label))?;
        Ok(gate.unbind())
    }
}

impl PartialEq for PauliProductMeasurement {
    fn eq(&self, other: &Self) -> bool {
        self.x == other.x && self.z == other.z && self.neg == other.neg
    }
}

impl Eq for PauliProductMeasurement {}<|MERGE_RESOLUTION|>--- conflicted
+++ resolved
@@ -2922,11 +2922,7 @@
 
 impl Operation for PauliProductMeasurement {
     fn name(&self) -> &str {
-<<<<<<< HEAD
-        "PauliProductMeasurement"
-=======
         "pauli_product_measurement"
->>>>>>> 6df146fa
     }
     fn num_qubits(&self) -> u32 {
         self.z.len() as u32
@@ -2967,14 +2963,9 @@
 
 impl PauliProductMeasurement {
     pub fn create_py_op(&self, py: Python, label: Option<&str>) -> PyResult<Py<PyAny>> {
-<<<<<<< HEAD
-        let z = PyList::new(py, &self.z)?;
-        let x = PyList::new(py, &self.x)?;
-=======
         let z = self.z.clone().into_bound_py_any(py)?;
         let x = self.x.clone().into_bound_py_any(py)?;
 
->>>>>>> 6df146fa
         let phase = if self.neg { 2 } else { 0 };
 
         let py_label = if let Some(label) = label {
