--- conflicted
+++ resolved
@@ -95,19 +95,11 @@
             *dag = new_dag;
             transpile_layout.add_permutation_inside(|q| Qubit::new(permutation[q.index()]));
         };
-<<<<<<< HEAD
-        run_remove_diagonal_before_measure(&mut dag);
-        run_remove_identity_equiv(&mut dag, approximation_degree, Some(target))?;
-        run_inverse_cancellation_standard_gates(&mut dag);
-        cancel_commutations(&mut dag, &mut commutation_checker, None, 1.0)?;
-        run_consolidate_blocks(&mut dag, false, approximation_degree, None)?;
-=======
         run_remove_diagonal_before_measure(dag);
         run_remove_identity_equiv(dag, approximation_degree, Some(target));
         run_inverse_cancellation_standard_gates(dag);
         cancel_commutations(dag, commutation_checker, None, 1.0)?;
         run_consolidate_blocks(dag, false, approximation_degree, None)?;
->>>>>>> 77c79fca
         let result = run_split_2q_unitaries(
             dag,
             approximation_degree
@@ -353,19 +345,11 @@
         while new_depth != depth || new_size != size {
             depth = new_depth;
             size = new_size;
-<<<<<<< HEAD
-            run_remove_identity_equiv(&mut dag, approximation_degree, Some(target))?;
-            run_optimize_1q_gates_decomposition(&mut dag, Some(target), None, None)?;
-            cancel_commutations(&mut dag, &mut commutation_checker, None, 1.0)?;
-            if gates_missing_from_target(&dag, target)? {
-                translation(&mut dag, &mut equivalence_library)?;
-=======
             run_remove_identity_equiv(dag, approximation_degree, Some(target));
             run_optimize_1q_gates_decomposition(dag, Some(target), None, None)?;
             cancel_commutations(dag, commutation_checker, None, 1.0)?;
             if gates_missing_from_target(dag, target)? {
                 translation_stage(dag, target, approximation_degree, equivalence_library)?;
->>>>>>> 77c79fca
             }
             new_depth = Some(dag.depth(false)?);
             new_size = Some(dag.size(false)?);
@@ -390,19 +374,11 @@
                 None,
                 false,
             )?;
-<<<<<<< HEAD
-            run_remove_identity_equiv(&mut dag, approximation_degree, Some(target))?;
-            run_optimize_1q_gates_decomposition(&mut dag, Some(target), None, None)?;
-            cancel_commutations(&mut dag, &mut commutation_checker, None, 1.0)?;
-            if gates_missing_from_target(&dag, target)? {
-                translation(&mut dag, &mut equivalence_library)?;
-=======
             run_remove_identity_equiv(dag, approximation_degree, Some(target));
             run_optimize_1q_gates_decomposition(dag, Some(target), None, None)?;
             cancel_commutations(dag, commutation_checker, None, 1.0)?;
             if gates_missing_from_target(dag, target)? {
                 translation_stage(dag, target, approximation_degree, equivalence_library)?;
->>>>>>> 77c79fca
             }
             continue_loop = min_state.update_with(dag);
         }
