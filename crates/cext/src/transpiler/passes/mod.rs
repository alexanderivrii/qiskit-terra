--- conflicted
+++ resolved
@@ -11,11 +11,8 @@
 // that they have been altered from the originals.
 
 pub mod elide_permutations;
-<<<<<<< HEAD
+pub mod gate_direction;
 pub mod inverse_cancellation;
-=======
-pub mod gate_direction;
->>>>>>> 2bf1b824
 pub mod remove_diagonal_gates_before_measure;
 pub mod remove_identity_equiv;
 pub mod sabre_layout;
