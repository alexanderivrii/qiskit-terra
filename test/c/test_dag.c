// This code is part of Qiskit.
//
// (C) Copyright IBM 2025.
//
// This code is licensed under the Apache License, Version 2.0. You may
// obtain a copy of this license in the LICENSE.txt file in the root directory
// of this source tree or at http://www.apache.org/licenses/LICENSE-2.0.
//
// Any modifications or derivative works of this code must retain this
// copyright notice, and modified files need to carry a notice indicating
// that they have been altered from the originals.

#include "common.h"
#include <complex.h>
#include <qiskit.h>
#include <stdbool.h>
#include <stddef.h>
#include <stdint.h>
#include <stdio.h>
#include <string.h>

static inline bool instructions_equal(const QkCircuitInstruction *left,
                                      const QkCircuitInstruction *right) {
    if (strcmp(left->name, right->name) || left->num_qubits != right->num_qubits ||
        left->num_clbits != right->num_clbits || left->num_params != right->num_params) {
        return false;
    }
    for (uint32_t i = 0; i < left->num_qubits; i++) {
        if (left->qubits[i] != right->qubits[i]) {
            return false;
        }
    }
    for (uint32_t i = 0; i < left->num_clbits; i++) {
        if (left->clbits[i] != right->clbits[i]) {
            return false;
        }
    }
    for (uint32_t i = 0; i < left->num_params; i++) {
        if (left->params[i] != right->params[i]) {
            return false;
        }
    }
    return true;
}

static int test_empty(void) {
    QkDag *dag = qk_dag_new();
    uint32_t num_qubits = qk_dag_num_qubits(dag);
    uint32_t num_clbits = qk_dag_num_clbits(dag);
    qk_dag_free(dag);

    if (num_qubits != 0) {
        printf("The number of qubits %u is not 0\n", num_qubits);
        return EqualityError;
    }
    if (num_clbits != 0) {
        printf("The number of clbits %u is not 0\n", num_clbits);
        return EqualityError;
    }
    return Ok;
}

static int test_dag_with_quantum_reg(void) {
    QkDag *dag = qk_dag_new();
    QkQuantumRegister *qr = qk_quantum_register_new(1024, "my_register");
    qk_dag_add_quantum_register(dag, qr);
    uint32_t num_qubits = qk_dag_num_qubits(dag);
    uint32_t num_clbits = qk_dag_num_clbits(dag);
    qk_dag_free(dag);
    qk_quantum_register_free(qr);
    if (num_qubits != 1024) {
        printf("The number of qubits %u is not 1024\n", num_qubits);
        return EqualityError;
    }
    if (num_clbits != 0) {
        printf("The number of clbits %u is not 0\n", num_clbits);
        return EqualityError;
    }
    return Ok;
}

static int test_dag_with_classical_reg(void) {
    QkDag *dag = qk_dag_new();
    QkClassicalRegister *cr = qk_classical_register_new(2048, "my_register");
    qk_dag_add_classical_register(dag, cr);
    uint32_t num_qubits = qk_dag_num_qubits(dag);
    uint32_t num_clbits = qk_dag_num_clbits(dag);
    qk_dag_free(dag);
    qk_classical_register_free(cr);
    if (num_qubits != 0) {
        printf("The number of qubits %u is not 0\n", num_qubits);
        return EqualityError;
    }
    if (num_clbits != 2048) {
        printf("The number of clbits %u is not 2048\n", num_clbits);
        return EqualityError;
    }
    return Ok;
}

static int test_dag_to_circuit(void) {
    QkDag *dag = qk_dag_new();
    QkQuantumRegister *qr = qk_quantum_register_new(2, "q1");
    qk_dag_add_quantum_register(dag, qr);
    qk_quantum_register_free(qr);
    QkClassicalRegister *cr = qk_classical_register_new(1, "c1");
    qk_dag_add_classical_register(dag, cr);
    qk_classical_register_free(cr);

    qk_dag_apply_gate(dag, QkGate_H, (uint32_t[]){0}, NULL, false);
    qk_dag_apply_gate(dag, QkGate_CX, (uint32_t[]){0, 1}, NULL, false);

    int result = Ok;

    QkCircuit *circuit = qk_dag_to_circuit(dag);
    qk_dag_free(dag);

    if (qk_circuit_num_qubits(circuit) != 2 || qk_circuit_num_clbits(circuit) != 1 ||
        qk_circuit_num_instructions(circuit) != 2) {
        printf("DAG to circuit conversion encountered an issue\n");
        result = EqualityError;
    }

    qk_circuit_free(circuit);
    return result;
}

static int test_dag_apply_gate(void) {
    int result = Ok;
    QkDag *dag = qk_dag_new();
    QkQuantumRegister *qr = qk_quantum_register_new(2, "my_register");
    qk_dag_add_quantum_register(dag, qr);

    size_t num_ops = qk_dag_num_op_nodes(dag);
    if (num_ops != 0) {
        printf("The number of op nodes %zu is not 0\n", num_ops);
        result = EqualityError;
        goto cleanup;
    }

    uint32_t h_bits[1] = {0};
    qk_dag_apply_gate(dag, QkGate_H, h_bits, NULL, false);

    num_ops = qk_dag_num_op_nodes(dag);
    if (num_ops != 1) {
        printf("The number of op nodes %zu is not 1\n", num_ops);
        result = EqualityError;
        goto cleanup;
    }

    uint32_t crx_bits[2] = {0, 1};
    double crx_params[1] = {0.12};
    uint32_t crx_node_idx = qk_dag_apply_gate(dag, QkGate_CRX, crx_bits, crx_params, true);

    num_ops = qk_dag_num_op_nodes(dag);
    if (num_ops != 2) {
        printf("The number of op nodes %zu is not 2\n", num_ops);
        result = EqualityError;
        goto cleanup;
    }

    // Check the node's kind.
    if (qk_dag_op_node_kind(dag, crx_node_idx) != QkOperationKind_Gate) {
        printf("Expected gate kind\n");
        result = EqualityError;
        goto cleanup;
    }

    // Check the gate has the right number of params.
    uint32_t num_params = qk_dag_op_node_num_params(dag, crx_node_idx);
    if (num_params != 1) {
        printf("Expected num params 1 but got %u\n", num_params);
        result = EqualityError;
        goto cleanup;
    }

    // Make sure we can get the standard gate and params back from the node.
    double actual_crx_params[1];
    QkGate actual_gate = qk_dag_op_node_gate_op(dag, crx_node_idx, actual_crx_params);
    if (actual_gate != QkGate_CRX) {
        printf("Expected gate of type %u but got %u\n", QkGate_CRX, actual_gate);
        result = EqualityError;
        goto cleanup;
    }

    if (actual_crx_params[0] != crx_params[0]) {
        printf("Expected param %f but got %f\n", crx_params[0], actual_crx_params[0]);
        result = EqualityError;
    }
cleanup:
    qk_dag_free(dag);
    qk_quantum_register_free(qr);
    return result;
}

static int test_op_node_bits_explicit(void) {
    int result = Ok;
    QkDag *dag = qk_dag_new();
    QkQuantumRegister *qr = qk_quantum_register_new(2, "my_register");
    qk_dag_add_quantum_register(dag, qr);

    uint32_t h_bits[1] = {0};
    uint32_t h_node_idx = qk_dag_apply_gate(dag, QkGate_H, h_bits, NULL, false);

    uint32_t num_qubits = qk_dag_op_node_num_qubits(dag, h_node_idx);
    if (num_qubits != 1) {
        printf("The number of qubits %u is not 1\n", num_qubits);
        result = EqualityError;
        goto cleanup;
    }

    if (qk_dag_op_node_qubits(dag, h_node_idx)[0] != h_bits[0]) {
        printf("Expected a single qubit of value %u but got %u\n", h_bits[0],
               qk_dag_op_node_qubits(dag, h_node_idx)[0]);
        result = EqualityError;
        goto cleanup;
    }

    uint32_t num_clbits = qk_dag_op_node_num_clbits(dag, h_node_idx);
    if (num_clbits != 0) {
        printf("The number of clbits %u is not 0\n", num_clbits);
        result = EqualityError;
        goto cleanup;
    }

    uint32_t cx_bits[2] = {1, 0};
    uint32_t cx_node_idx = qk_dag_apply_gate(dag, QkGate_CX, cx_bits, NULL, true);

    num_qubits = qk_dag_op_node_num_qubits(dag, cx_node_idx);
    if (num_qubits != 2) {
        printf("The number of qubits %u is not 2\n", num_qubits);
        result = EqualityError;
        goto cleanup;
    }

    const uint32_t *actual_cx_bits = qk_dag_op_node_qubits(dag, cx_node_idx);
    for (uint32_t i = 0; i < num_qubits; i++) {
        if (actual_cx_bits[i] != cx_bits[i]) {
            printf("Expected a qubit of value %u in position %u but got %u\n", cx_bits[0], i,
                   qk_dag_op_node_qubits(dag, cx_node_idx)[0]);
            result = EqualityError;
            goto cleanup;
        }
    }

    num_clbits = qk_dag_op_node_num_clbits(dag, cx_node_idx);
    if (num_clbits != 0) {
        printf("The number of clbits %u is not 0\n", num_clbits);
        result = EqualityError;
    }
cleanup:
    qk_dag_free(dag);
    qk_quantum_register_free(qr);
    return result;
}

static int test_dag_node_type(void) {
    int result = Ok;
    QkDag *dag = qk_dag_new();
    QkQuantumRegister *qr = qk_quantum_register_new(1, "qr");
    QkClassicalRegister *cr = qk_classical_register_new(1, "cr");
    qk_dag_add_quantum_register(dag, qr);
    qk_dag_add_classical_register(dag, cr);

    // Get the wire node indices for the qubit.
    uint32_t qubit_in_idx = qk_dag_qubit_in_node(dag, 0);
    uint32_t qubit_out_idx = qk_dag_qubit_out_node(dag, 0);

    // Get the wire node indices for the clbit.
    uint32_t clbit_in_idx = qk_dag_clbit_in_node(dag, 0);
    uint32_t clbit_out_idx = qk_dag_clbit_out_node(dag, 0);

    // Add an operation node and save the node index.
    uint32_t h_bits[1] = {0};
    uint32_t h_node_idx = qk_dag_apply_gate(dag, QkGate_H, h_bits, NULL, false);

    QkDagNodeType node_type = qk_dag_node_type(dag, qubit_in_idx);
    if (node_type != QkDagNodeType_QubitIn) {
        printf("Expected node type %d but got %d\n", QkDagNodeType_QubitIn, node_type);
        result = EqualityError;
        goto cleanup;
    }

    node_type = qk_dag_node_type(dag, qubit_out_idx);
    if (node_type != QkDagNodeType_QubitOut) {
        printf("Expected node type %d but got %d\n", QkDagNodeType_QubitOut, node_type);
        result = EqualityError;
        goto cleanup;
    }

    node_type = qk_dag_node_type(dag, clbit_in_idx);
    if (node_type != QkDagNodeType_ClbitIn) {
        printf("Expected node type %d but got %d\n", QkDagNodeType_ClbitIn, node_type);
        result = EqualityError;
        goto cleanup;
    }

    node_type = qk_dag_node_type(dag, clbit_out_idx);
    if (node_type != QkDagNodeType_ClbitOut) {
        printf("Expected node type %d but got %d\n", QkDagNodeType_ClbitOut, node_type);
        result = EqualityError;
        goto cleanup;
    }

    node_type = qk_dag_node_type(dag, h_node_idx);
    if (node_type != QkDagNodeType_Operation) {
        printf("Expected node type %d but got %d\n", QkDagNodeType_Operation, node_type);
        result = EqualityError;
    }

cleanup:
    qk_dag_free(dag);
    qk_quantum_register_free(qr);
    qk_classical_register_free(cr);
    return result;
}

static int test_dag_endpoint_node_value(void) {
    int result = Ok;
    QkDag *dag = qk_dag_new();
    QkQuantumRegister *qr = qk_quantum_register_new(2, "qr");
    QkClassicalRegister *cr = qk_classical_register_new(2, "cr");
    qk_dag_add_quantum_register(dag, qr);
    qk_dag_add_classical_register(dag, cr);

    // For each bit (we have two qubits and two clbits!), check that the wire values
    // are correct.
    for (uint32_t i = 0; i < 2; i++) {
        uint32_t qubit_in_idx = qk_dag_qubit_in_node(dag, i);
        uint32_t qubit_out_idx = qk_dag_qubit_out_node(dag, i);
        uint32_t clbit_in_idx = qk_dag_clbit_in_node(dag, i);
        uint32_t clbit_out_idx = qk_dag_clbit_out_node(dag, i);

        uint32_t actual = qk_dag_wire_node_value(dag, qubit_in_idx);
        if (actual != i) {
            printf("Expected wire endpoint qubit value to be %u but got %u\n", i, actual);
            result = EqualityError;
            goto cleanup;
        }
        actual = qk_dag_wire_node_value(dag, qubit_out_idx);
        if (actual != i) {
            printf("Expected wire endpoint qubit value to be %u but got %u\n", i, actual);
            result = EqualityError;
            goto cleanup;
        }
        actual = qk_dag_wire_node_value(dag, clbit_in_idx);
        if (actual != i) {
            printf("Expected wire endpoint clbit value to be %u but got %u\n", i, actual);
            result = EqualityError;
            goto cleanup;
        }
        actual = qk_dag_wire_node_value(dag, clbit_out_idx);
        if (actual != i) {
            printf("Expected wire endpoint clbit value to be %u but got %u\n", i, actual);
            result = EqualityError;
            goto cleanup;
        }
    }
cleanup:
    qk_dag_free(dag);
    qk_quantum_register_free(qr);
    qk_classical_register_free(cr);
    return result;
}

static int test_dag_get_instruction(void) {
    int result = Ok;
    QkDag *dag = qk_dag_new();
    QkQuantumRegister *qr = qk_quantum_register_new(2, "qr");
    QkClassicalRegister *cr = qk_classical_register_new(2, "cr");
    qk_dag_add_quantum_register(dag, qr);
    qk_dag_add_classical_register(dag, cr);
    qk_quantum_register_free(qr);
    qk_classical_register_free(cr);

    uint32_t args[2] = {0, 1};
    uint32_t cx_node = qk_dag_apply_gate(dag, QkGate_CX, args, NULL, false);
    uint32_t h_node = qk_dag_apply_gate(dag, QkGate_H, args, NULL, true);
    // If the pointer is null, the number of qubits shouldn't be read.
    uint32_t final_barrier_node = qk_dag_apply_barrier(dag, NULL, 16000, false);
    uint32_t measure_0_node = qk_dag_apply_measure(dag, 0, 0, false);
    uint32_t measure_1_node = qk_dag_apply_measure(dag, 1, 1, false);
    uint32_t front_barrier_node = qk_dag_apply_barrier(dag, args, 2, true);
    uint32_t reset_0_node = qk_dag_apply_reset(dag, 0, true);

    uint32_t indices[] = {reset_0_node,       front_barrier_node, h_node,        cx_node,
                          final_barrier_node, measure_0_node,     measure_1_node};
    const char *desc[] = {"reset 0",       "front barrier", "h",        "cx",
                          "final barrier", "measure 0",     "measure 1"};
    QkCircuitInstruction expected[] = {
        {.name = "reset",
         .qubits = args,
         .num_qubits = 1,
         .clbits = NULL,
         .num_clbits = 0,
         .params = NULL,
         .num_params = 0},
        {.name = "barrier",
         .qubits = args,
         .num_qubits = 2,
         .clbits = NULL,
         .num_clbits = 0,
         .params = NULL,
         .num_params = 0},
        {.name = "h",
         .qubits = &args[0],
         .num_qubits = 1,
         .clbits = NULL,
         .num_clbits = 0,
         .params = NULL,
         .num_params = 0},
        {.name = "cx",
         .qubits = args,
         .num_qubits = 2,
         .clbits = NULL,
         .num_clbits = 0,
         .params = NULL,
         .num_params = 0},
        {.name = "barrier",
         .qubits = args,
         .num_qubits = 2,
         .clbits = NULL,
         .num_clbits = 0,
         .params = NULL,
         .num_params = 0},
        {.name = "measure",
         .qubits = &args[0],
         .num_qubits = 1,
         .clbits = &args[0],
         .num_clbits = 1,
         .params = NULL,
         .num_params = 0},
        {.name = "measure",
         .qubits = &args[1],
         .num_qubits = 1,
         .clbits = &args[1],
         .num_clbits = 1,
         .params = NULL,
         .num_params = 0},
    };

    QkCircuitInstruction inst;
    for (size_t i = 0; i < sizeof(indices) / sizeof(*indices); i++) {
        qk_dag_get_instruction(dag, indices[i], &inst);
        if (!instructions_equal(&inst, &expected[i])) {
            printf("%s: mismatched instruction: %s\n", __func__, desc[i]);
            result = EqualityError;
            goto cleanup;
        }
        qk_circuit_instruction_clear(&inst);
    }
cleanup:
    qk_dag_free(dag);
    return result;
}

static int test_dag_topological_op_nodes(void) {
    int result = Ok;
    QkDag *dag = qk_dag_new();
    QkQuantumRegister *qr = qk_quantum_register_new(2, "my_register");
    qk_dag_add_quantum_register(dag, qr);

    uint32_t qubit[1] = {0};
    uint32_t h_gate_idx = qk_dag_apply_gate(dag, QkGate_H, qubit, NULL, false);
    uint32_t s_gate_idx = qk_dag_apply_gate(dag, QkGate_S, qubit, NULL, false);
    uint32_t t_gate_idx = qk_dag_apply_gate(dag, QkGate_T, qubit, NULL, true);

    size_t num_ops = qk_dag_num_op_nodes(dag);
    if (num_ops != 3) {
        printf("The number of op nodes %zu shouldn't be 0\n", num_ops);
        result = EqualityError;
        goto early_cleanup;
    }

    uint32_t *out_order = malloc(sizeof(uint32_t) * num_ops);
    qk_dag_topological_op_nodes(dag, out_order);

    if (out_order[0] != t_gate_idx) {
        printf("Expected gate index %u but got %u\n", t_gate_idx, out_order[0]);
        result = EqualityError;
        goto cleanup;
    }

    if (out_order[1] != h_gate_idx) {
        printf("Expected gate index %u but got %u\n", h_gate_idx, out_order[1]);
        result = EqualityError;
        goto cleanup;
    }

    if (out_order[2] != s_gate_idx) {
        printf("Expected gate index %u but got %u\n", s_gate_idx, out_order[2]);
        result = EqualityError;
    }

cleanup:
    free(out_order);

early_cleanup:
    qk_dag_free(dag);
    qk_quantum_register_free(qr);
    return result;
}

static inline QkComplex64 complex_mul(QkComplex64 left, QkComplex64 right) {
    return (QkComplex64){left.re * right.re - left.im * right.im,
                         left.re * right.im + left.im * right.re};
}

static void kron(const QkComplex64 *left, size_t left_qubits, const QkComplex64 *right,
                 size_t right_qubits, QkComplex64 *out) {
    size_t left_dim = 1LLU << left_qubits;
    size_t right_dim = 1LLU << right_qubits;
    size_t out_dim = 1LLU << (left_qubits + right_qubits);
    for (size_t left_row = 0; left_row < left_dim; left_row++) {
        for (size_t right_row = 0; right_row < right_dim; right_row++) {
            size_t out_row = right_dim * left_row + right_row;
            for (size_t left_col = 0; left_col < left_dim; left_col++) {
                for (size_t right_col = 0; right_col < right_dim; right_col++) {
                    size_t out_col = right_dim * left_col + right_col;
                    out[out_dim * out_row + out_col] =
                        complex_mul(left[left_dim * left_row + left_col],
                                    right[right_dim * right_row + right_col]);
                }
            }
        }
    }
}

static int check_unitary(const char *func, QkDag *dag, QkComplex64 scalar, const char *pauli,
                         uint32_t *qubits, bool front) {
    int res = Ok;
    static const QkComplex64 mat_i[4] = {{1, 0}, {0, 0}, {0, 0}, {1, 0}};
    static const QkComplex64 mat_x[4] = {{0, 0}, {1, 0}, {1, 0}, {0, 0}};
    static const QkComplex64 mat_y[4] = {{0, 0}, {0, -1}, {0, 1}, {0, 0}};
    static const QkComplex64 mat_z[4] = {{1, 0}, {0, 0}, {0, 0}, {-1, 0}};
    uint32_t num_qubits = (uint32_t)strlen(pauli);
    size_t dim = 1LLU << num_qubits;
    const QkComplex64 *mat;
    QkComplex64 *tmp;
    QkComplex64 *cur = malloc(sizeof(*cur) * dim * dim);
    QkComplex64 *next = malloc(sizeof(*next) * dim * dim);
    cur[0] = scalar;
    for (uint32_t qubit = 0; qubit < num_qubits; qubit++) {
        switch (pauli[num_qubits - qubit - 1]) {
        case 'I': {
            mat = mat_i;
            break;
        }
        case 'X': {
            mat = mat_x;
            break;
        }
        case 'Y': {
            mat = mat_y;
            break;
        }
        case 'Z': {
            mat = mat_z;
            break;
        }
        default: {
            res = EqualityError;
            printf("%s: bad pauli string '%s'\n", func, pauli);
            goto cleanup;
        }
        }
        kron(mat, 1, cur, qubit, next);
        tmp = cur;
        cur = next;
        next = tmp;
    }
    // Zero out the other array, just to ensure that we've got clear invalid things to test
    // against.
    memset(next, 0, sizeof(*next) * dim * dim);
    uint32_t node = qk_dag_apply_unitary(dag, cur, qubits, num_qubits, front);
    QkOperationKind kind = qk_dag_op_node_kind(dag, node);
    if (kind != QkOperationKind_Unitary) {
        res = EqualityError;
        printf("%s: %s kind incorrect: %d\n", func, pauli, kind);
        goto cleanup;
    }
    qk_dag_op_node_unitary(dag, node, next);
    if (memcmp(cur, next, sizeof(*cur) * dim * dim)) {
        res = EqualityError;
        printf("%s: %s matrices unequal\n", func, pauli);
        goto cleanup;
    }
cleanup:
    free(cur);
    free(next);
    return res;
}

static int test_unitary_gates(void) {
    int res = Ok;
    uint32_t qubits[] = {0, 1, 2};

    QkDag *dag = qk_dag_new();
    QkQuantumRegister *qr = qk_quantum_register_new(3, "q");
    qk_dag_add_quantum_register(dag, qr);
    qk_quantum_register_free(qr);

    if ((res = check_unitary(__func__, dag, (QkComplex64){1, 0}, "X", qubits, false)))
        goto cleanup;
    if ((res = check_unitary(__func__, dag, (QkComplex64){1, 0}, "Y", qubits, true)))
        goto cleanup;
    if ((res = check_unitary(__func__, dag, (QkComplex64){0, 1}, "XY", qubits, false)))
        goto cleanup;
    if ((res = check_unitary(__func__, dag, (QkComplex64){-1, 0}, "YZ", &qubits[1], true)))
        goto cleanup;
    if ((res = check_unitary(__func__, dag, (QkComplex64){0, -1}, "XYZ", qubits, false)))
        goto cleanup;
    if ((res = check_unitary(__func__, dag, (QkComplex64){1, 0}, "YZZ", qubits, false)))
        goto cleanup;
    if ((res = check_unitary(__func__, dag, (QkComplex64){1, 0}, "", qubits, false)))
        goto cleanup;
    // Check that nothing bad happens if we use a null pointer for no qubits.
    if ((res = check_unitary(__func__, dag, (QkComplex64){0, 1}, "", NULL, false)))
        goto cleanup;

cleanup:
    qk_dag_free(dag);
    return res;
}

<<<<<<< HEAD
static int test_dag_copy_empty_like(void) {
    int result = Ok;

    QkDag *dag = qk_dag_new();
    QkQuantumRegister *qr = qk_quantum_register_new(1, "my_register");
    qk_dag_add_quantum_register(dag, qr);

    uint32_t qubit[1] = {0};
    qk_dag_apply_gate(dag, QkGate_H, qubit, NULL, false);

    QkDag *copied_dag = qk_dag_copy_empty_like(dag);
    size_t num_ops_in_copied_dag = qk_dag_num_op_nodes(copied_dag); // 0

    if (num_ops_in_copied_dag != 0) {
        printf("Expected no operations in the copied-empty-like DAG, but got %zu\n",
               num_ops_in_copied_dag);
        result = EqualityError;
        goto cleanup;
    }

cleanup:
    qk_quantum_register_free(qr);
    qk_dag_free(dag);
    qk_dag_free(copied_dag);

=======
/*
 * Test qk_dag_successors and qk_dag_predecessors
 */
static int test_dag_node_neighbors(void) {
    int result = Ok;
    QkDag *dag = qk_dag_new();
    QkQuantumRegister *qr = qk_quantum_register_new(3, "qr");
    qk_dag_add_quantum_register(dag, qr);
    qk_quantum_register_free(qr);

    uint32_t node_h = qk_dag_apply_gate(dag, QkGate_H, (uint32_t[]){0}, NULL, false);
    uint32_t node_ccx = qk_dag_apply_gate(dag, QkGate_CCX, (uint32_t[]){0, 1, 2}, NULL, false);
    uint32_t node_cx = qk_dag_apply_gate(dag, QkGate_CX, (uint32_t[]){1, 2}, NULL, false);

    // H node
    QkDagNeighbors successors = qk_dag_successors(dag, node_h);
    QkDagNeighbors predecessors = qk_dag_predecessors(dag, node_h);
    if (successors.num_neighbors != 1 || successors.neighbors[0] != node_ccx ||
        predecessors.num_neighbors != 1 ||
        qk_dag_node_type(dag, predecessors.neighbors[0]) != QkDagNodeType_QubitIn) {
        printf("Incorrect neighbors information for the H node!\n");
        result = EqualityError;
        goto cleanup;
    }
    qk_dag_neighbors_clear(&successors);
    qk_dag_neighbors_clear(&predecessors);

    if (successors.neighbors != NULL || successors.num_neighbors != 0) {
        printf("qk_dag_neighbors_clear didn't work!\n");
        result = RuntimeError;
        goto cleanup;
    }

    // CCX node
    successors = qk_dag_successors(dag, node_ccx);
    predecessors = qk_dag_predecessors(dag, node_ccx);
    if (successors.num_neighbors != 2 || // CX is counted as a unique successor
        successors.neighbors[0] != node_cx ||
        qk_dag_node_type(dag, successors.neighbors[1]) != QkDagNodeType_QubitOut ||
        predecessors.num_neighbors != 3 ||
        qk_dag_node_type(dag, predecessors.neighbors[0]) != QkDagNodeType_QubitIn ||
        qk_dag_node_type(dag, predecessors.neighbors[1]) != QkDagNodeType_QubitIn ||
        predecessors.neighbors[2] != node_h) {
        printf("Incorrect neighbors information for the CCX node!\n");
        result = EqualityError;
        goto cleanup;
    }
    qk_dag_neighbors_clear(&successors);
    qk_dag_neighbors_clear(&predecessors);

    // CX node
    successors = qk_dag_successors(dag, node_cx);
    predecessors = qk_dag_predecessors(dag, node_cx);
    if (successors.num_neighbors != 2 ||
        qk_dag_node_type(dag, successors.neighbors[0]) != QkDagNodeType_QubitOut ||
        qk_dag_node_type(dag, successors.neighbors[1]) != QkDagNodeType_QubitOut ||
        predecessors.num_neighbors != 1 || // CCX is counted as a unique predecessor
        predecessors.neighbors[0] != node_ccx) {
        printf("Incorrect neighbors information for the CX node!\n");
        result = EqualityError;
    }

cleanup:
    qk_dag_neighbors_clear(&successors);
    qk_dag_neighbors_clear(&predecessors);
    qk_dag_free(dag);
>>>>>>> 3ebfc1d2
    return result;
}

int test_dag(void) {
    int num_failed = 0;
    num_failed += RUN_TEST(test_empty);
    num_failed += RUN_TEST(test_dag_with_quantum_reg);
    num_failed += RUN_TEST(test_dag_with_classical_reg);
    num_failed += RUN_TEST(test_dag_to_circuit);
    num_failed += RUN_TEST(test_dag_apply_gate);
    num_failed += RUN_TEST(test_dag_node_type);
    num_failed += RUN_TEST(test_dag_endpoint_node_value);
    num_failed += RUN_TEST(test_op_node_bits_explicit);
    num_failed += RUN_TEST(test_dag_get_instruction);
    num_failed += RUN_TEST(test_dag_topological_op_nodes);
    num_failed += RUN_TEST(test_unitary_gates);
<<<<<<< HEAD
    num_failed += RUN_TEST(test_dag_copy_empty_like);
=======
    num_failed += RUN_TEST(test_dag_node_neighbors);
>>>>>>> 3ebfc1d2

    fflush(stderr);
    fprintf(stderr, "=== Number of failed subtests: %i\n", num_failed);

    return num_failed;
}<|MERGE_RESOLUTION|>--- conflicted
+++ resolved
@@ -623,33 +623,6 @@
     return res;
 }
 
-<<<<<<< HEAD
-static int test_dag_copy_empty_like(void) {
-    int result = Ok;
-
-    QkDag *dag = qk_dag_new();
-    QkQuantumRegister *qr = qk_quantum_register_new(1, "my_register");
-    qk_dag_add_quantum_register(dag, qr);
-
-    uint32_t qubit[1] = {0};
-    qk_dag_apply_gate(dag, QkGate_H, qubit, NULL, false);
-
-    QkDag *copied_dag = qk_dag_copy_empty_like(dag);
-    size_t num_ops_in_copied_dag = qk_dag_num_op_nodes(copied_dag); // 0
-
-    if (num_ops_in_copied_dag != 0) {
-        printf("Expected no operations in the copied-empty-like DAG, but got %zu\n",
-               num_ops_in_copied_dag);
-        result = EqualityError;
-        goto cleanup;
-    }
-
-cleanup:
-    qk_quantum_register_free(qr);
-    qk_dag_free(dag);
-    qk_dag_free(copied_dag);
-
-=======
 /*
  * Test qk_dag_successors and qk_dag_predecessors
  */
@@ -716,7 +689,34 @@
     qk_dag_neighbors_clear(&successors);
     qk_dag_neighbors_clear(&predecessors);
     qk_dag_free(dag);
->>>>>>> 3ebfc1d2
+    return result;
+}
+
+static int test_dag_copy_empty_like(void) {
+    int result = Ok;
+
+    QkDag *dag = qk_dag_new();
+    QkQuantumRegister *qr = qk_quantum_register_new(1, "my_register");
+    qk_dag_add_quantum_register(dag, qr);
+
+    uint32_t qubit[1] = {0};
+    qk_dag_apply_gate(dag, QkGate_H, qubit, NULL, false);
+
+    QkDag *copied_dag = qk_dag_copy_empty_like(dag);
+    size_t num_ops_in_copied_dag = qk_dag_num_op_nodes(copied_dag); // 0
+
+    if (num_ops_in_copied_dag != 0) {
+        printf("Expected no operations in the copied-empty-like DAG, but got %zu\n",
+               num_ops_in_copied_dag);
+        result = EqualityError;
+        goto cleanup;
+    }
+
+cleanup:
+    qk_quantum_register_free(qr);
+    qk_dag_free(dag);
+    qk_dag_free(copied_dag);
+
     return result;
 }
 
@@ -733,11 +733,8 @@
     num_failed += RUN_TEST(test_dag_get_instruction);
     num_failed += RUN_TEST(test_dag_topological_op_nodes);
     num_failed += RUN_TEST(test_unitary_gates);
-<<<<<<< HEAD
+    num_failed += RUN_TEST(test_dag_node_neighbors);
     num_failed += RUN_TEST(test_dag_copy_empty_like);
-=======
-    num_failed += RUN_TEST(test_dag_node_neighbors);
->>>>>>> 3ebfc1d2
 
     fflush(stderr);
     fprintf(stderr, "=== Number of failed subtests: %i\n", num_failed);
