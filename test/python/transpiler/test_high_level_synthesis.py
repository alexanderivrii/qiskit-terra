--- conflicted
+++ resolved
@@ -41,11 +41,7 @@
     UGate,
     CU3Gate,
     CU1Gate,
-<<<<<<< HEAD
-    QftGate,
-=======
     QFTGate,
->>>>>>> 5a6312d7
 )
 from qiskit.circuit.library.generalized_gates import LinearFunction
 from qiskit.quantum_info import Clifford
@@ -2106,37 +2102,21 @@
 
 
 @ddt
-<<<<<<< HEAD
-class TestQftSynthesisPlugins(QiskitTestCase):
-    """Tests related to plugins for QftGate."""
-
-    def test_supported_names(self):
-        """Test that there is a default synthesis plugin for QftGates."""
-=======
 class TestQFTSynthesisPlugins(QiskitTestCase):
     """Tests related to plugins for QFTGate."""
 
     def test_supported_names(self):
         """Test that there is a default synthesis plugin for QFTGates."""
->>>>>>> 5a6312d7
         supported_plugin_names = high_level_synthesis_plugin_names("qft")
         self.assertIn("default", supported_plugin_names)
 
     @data("line", "full")
     def test_qft_plugins_qft(self, qft_plugin_name):
-<<<<<<< HEAD
-        """Test QftSynthesisLine plugin for circuits with QftGates."""
-        qc = QuantumCircuit(4)
-        qc.append(QftGate(3), [0, 1, 2])
-        qc.cx(1, 3)
-        qc.append(QftGate(3).inverse(), [0, 1, 2])
-=======
         """Test QFTSynthesisLine plugin for circuits with QFTGates."""
         qc = QuantumCircuit(4)
         qc.append(QFTGate(3), [0, 1, 2])
         qc.cx(1, 3)
         qc.append(QFTGate(3).inverse(), [0, 1, 2])
->>>>>>> 5a6312d7
         hls_config = HLSConfig(qft=[qft_plugin_name])
         basis_gates = ["cx", "u"]
         qct = transpile(qc, hls_config=hls_config, basis_gates=basis_gates)
@@ -2146,15 +2126,9 @@
 
     @data("line", "full")
     def test_qft_line_plugin_annotated_qft(self, qft_plugin_name):
-<<<<<<< HEAD
-        """Test QftSynthesisLine plugin for circuits with annotated QftGates."""
-        qc = QuantumCircuit(4)
-        qc.append(QftGate(3).inverse(annotated=True).control(annotated=True), [0, 1, 2, 3])
-=======
         """Test QFTSynthesisLine plugin for circuits with annotated QFTGates."""
         qc = QuantumCircuit(4)
         qc.append(QFTGate(3).inverse(annotated=True).control(annotated=True), [0, 1, 2, 3])
->>>>>>> 5a6312d7
         hls_config = HLSConfig(qft=[qft_plugin_name])
         basis_gates = ["cx", "u"]
         qct = transpile(qc, hls_config=hls_config, basis_gates=basis_gates)
