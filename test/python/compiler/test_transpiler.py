--- conflicted
+++ resolved
@@ -1600,24 +1600,18 @@
         circuit.barrier()
         circuit.iswap(0, 1)
 
-<<<<<<< HEAD
-        res = transpile(circuit, basis_gates=["u", "ecr"], optimization_level=optimization_level)
+        res = transpile(
+            circuit,
+            basis_gates=["u", "ecr"],
+            optimization_level=optimization_level,
+            seed_transpiler=42,
+        )
         if optimization_level != 3:
             self.assertEqual(res.count_ops()["ecr"], 9)
         else:
             # Swap gets optimized away in opt level 3
             self.assertEqual(res.count_ops()["ecr"], 6)
-        self.assertTrue(Operator.from_circuit(res).equiv(circuit))
-=======
-        res = transpile(
-            circuit,
-            basis_gates=["u", "ecr"],
-            optimization_level=optimization_level,
-            seed_transpiler=42,
-        )
-        self.assertEqual(res.count_ops()["ecr"], 9)
         self.assertTrue(Operator(res).equiv(circuit))
->>>>>>> f713c78c
 
     def test_optimize_ecr_basis(self):
         """Test highest optimization level can optimize over ECR."""
@@ -1625,15 +1619,9 @@
         circuit.swap(1, 0)
         circuit.iswap(0, 1)
 
-<<<<<<< HEAD
-        res = transpile(circuit, basis_gates=["u", "ecr"], optimization_level=3)
-        self.assertEqual(res.count_ops()["ecr"], 2)
-        self.assertTrue(Operator.from_circuit(res).equiv(circuit))
-=======
         res = transpile(circuit, basis_gates=["u", "ecr"], optimization_level=3, seed_transpiler=42)
         self.assertEqual(res.count_ops()["ecr"], 1)
         self.assertTrue(Operator(res).equiv(circuit))
->>>>>>> f713c78c
 
     def test_approximation_degree_invalid(self):
         """Test invalid approximation degree raises."""
