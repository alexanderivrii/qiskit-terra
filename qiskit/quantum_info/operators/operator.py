# This code is part of Qiskit.
#
# (C) Copyright IBM 2017, 2019.
#
# This code is licensed under the Apache License, Version 2.0. You may
# obtain a copy of this license in the LICENSE.txt file in the root directory
# of this source tree or at http://www.apache.org/licenses/LICENSE-2.0.
#
# Any modifications or derivative works of this code must retain this
# copyright notice, and modified files need to carry a notice indicating
# that they have been altered from the originals.

"""
Matrix Operator class.
"""

import copy
import re
from numbers import Number

import numpy as np

from qiskit.circuit.quantumcircuit import QuantumCircuit
from qiskit.circuit.instruction import Instruction
from qiskit.circuit.operation import Operation
from qiskit.circuit.library.standard_gates import IGate, XGate, YGate, ZGate, HGate, SGate, TGate
from qiskit.exceptions import QiskitError
from qiskit.quantum_info.operators.predicates import is_unitary_matrix, matrix_equal
from qiskit.quantum_info.operators.linear_op import LinearOp
from qiskit.quantum_info.operators.mixins import generate_apidocs


class Operator(LinearOp):
    r"""Matrix operator class

    This represents a matrix operator :math:`M` that will
    :meth:`~Statevector.evolve` a :class:`Statevector` :math:`|\psi\rangle`
    by matrix-vector multiplication

    .. math::

        |\psi\rangle \mapsto M|\psi\rangle,

    and will :meth:`~DensityMatrix.evolve` a :class:`DensityMatrix` :math:`\rho`
    by left and right multiplication

    .. math::

        \rho \mapsto M \rho M^\dagger.
    """

    def __init__(self, data, input_dims=None, output_dims=None):
        """Initialize an operator object.

        Args:
            data (QuantumCircuit or Operation or BaseOperator or matrix):
                                data to initialize operator.
            input_dims (tuple): the input subsystem dimensions.
                                [Default: None]
            output_dims (tuple): the output subsystem dimensions.
                                 [Default: None]

        Raises:
            QiskitError: if input data cannot be initialized as an operator.

        Additional Information:
            If the input or output dimensions are None, they will be
            automatically determined from the input data. If the input data is
            a Numpy array of shape (2**N, 2**N) qubit systems will be used. If
            the input operator is not an N-qubit operator, it will assign a
            single subsystem with dimension specified by the shape of the input.
        """
        op_shape = None
        if isinstance(data, (list, np.ndarray)):
            # Default initialization from list or numpy array matrix
            self._data = np.asarray(data, dtype=complex)
        elif isinstance(data, (QuantumCircuit, Operation)):
            # If the input is a Terra QuantumCircuit or Operation we
            # perform a simulation to construct the unitary operator.
            # This will only work if the circuit or instruction can be
            # defined in terms of unitary gate instructions which have a
            # 'to_matrix' method defined. Any other instructions such as
            # conditional gates, measure, or reset will cause an
            # exception to be raised.
            self._data = self._init_instruction(data).data
        elif hasattr(data, "to_operator"):
            # If the data object has a 'to_operator' attribute this is given
            # higher preference than the 'to_matrix' method for initializing
            # an Operator object.
            data = data.to_operator()
            self._data = data.data
            op_shape = data._op_shape
        elif hasattr(data, "to_matrix"):
            # If no 'to_operator' attribute exists we next look for a
            # 'to_matrix' attribute to a matrix that will be cast into
            # a complex numpy matrix.
            self._data = np.asarray(data.to_matrix(), dtype=complex)
        else:
            raise QiskitError("Invalid input data format for Operator")

        super().__init__(
            op_shape=op_shape,
            input_dims=input_dims,
            output_dims=output_dims,
            shape=self._data.shape,
        )

    def __array__(self, dtype=None):
        if dtype:
            return np.asarray(self.data, dtype=dtype)
        return self.data

    def __repr__(self):
        prefix = "Operator("
        pad = len(prefix) * " "
        return "{}{},\n{}input_dims={}, output_dims={})".format(
            prefix,
            np.array2string(self.data, separator=", ", prefix=prefix),
            pad,
            self.input_dims(),
            self.output_dims(),
        )

    def __eq__(self, other):
        """Test if two Operators are equal."""
        if not super().__eq__(other):
            return False
        return np.allclose(self.data, other.data, rtol=self.rtol, atol=self.atol)

    @property
    def data(self):
        """Return data."""
        return self._data

    @property
    def settings(self):
        """Return operator settings."""
        return {
            "data": self._data,
            "input_dims": self.input_dims(),
            "output_dims": self.output_dims(),
        }

    @classmethod
    def from_label(cls, label):
        """Return a tensor product of single-qubit operators.

        Args:
            label (string): single-qubit operator string.

        Returns:
            Operator: The N-qubit operator.

        Raises:
            QiskitError: if the label contains invalid characters, or the
                         length of the label is larger than an explicitly
                         specified num_qubits.

        Additional Information:
            The labels correspond to the single-qubit matrices:
            'I': [[1, 0], [0, 1]]
            'X': [[0, 1], [1, 0]]
            'Y': [[0, -1j], [1j, 0]]
            'Z': [[1, 0], [0, -1]]
            'H': [[1, 1], [1, -1]] / sqrt(2)
            'S': [[1, 0], [0 , 1j]]
            'T': [[1, 0], [0, (1+1j) / sqrt(2)]]
            '0': [[1, 0], [0, 0]]
            '1': [[0, 0], [0, 1]]
            '+': [[0.5, 0.5], [0.5 , 0.5]]
            '-': [[0.5, -0.5], [-0.5 , 0.5]]
            'r': [[0.5, -0.5j], [0.5j , 0.5]]
            'l': [[0.5, 0.5j], [-0.5j , 0.5]]
        """
        # Check label is valid
        label_mats = {
            "I": IGate().to_matrix(),
            "X": XGate().to_matrix(),
            "Y": YGate().to_matrix(),
            "Z": ZGate().to_matrix(),
            "H": HGate().to_matrix(),
            "S": SGate().to_matrix(),
            "T": TGate().to_matrix(),
            "0": np.array([[1, 0], [0, 0]], dtype=complex),
            "1": np.array([[0, 0], [0, 1]], dtype=complex),
            "+": np.array([[0.5, 0.5], [0.5, 0.5]], dtype=complex),
            "-": np.array([[0.5, -0.5], [-0.5, 0.5]], dtype=complex),
            "r": np.array([[0.5, -0.5j], [0.5j, 0.5]], dtype=complex),
            "l": np.array([[0.5, 0.5j], [-0.5j, 0.5]], dtype=complex),
        }
        if re.match(r"^[IXYZHST01rl\-+]+$", label) is None:
            raise QiskitError("Label contains invalid characters.")
        # Initialize an identity matrix and apply each gate
        num_qubits = len(label)
        op = Operator(np.eye(2**num_qubits, dtype=complex))
        for qubit, char in enumerate(reversed(label)):
            if char != "I":
                op = op.compose(label_mats[char], qargs=[qubit])
        return op

    @classmethod
    def from_circuit(cls, circuit, ignore_set_layout=False, layout=None, final_layout=None):
        """Create a new Operator object from a :class:`.QuantumCircuit`

        While a :class:`~.QuantumCircuit` object can passed directly as ``data``
        to the class constructor this provides no options on how the circuit
        is used to create an :class:`.Operator`. This constructor method lets
        you control how the :class:`.Operator` is created so it can be adjusted
        for a particular use case.

        By default this constructor method will permute the qubits based on a
        configured initial layout (i.e. after it was transpiled). It also
        provides an option to manually provide a :class:`.Layout` object
        directly.

        Args:
            circuit (QuantumCircuit): The :class:`.QuantumCircuit` to create an Operator
                object from.
            ignore_set_layout (bool): When set to ``True`` if the input ``circuit``
                has a layout set it will be ignored
            layout (Layout): If specified this kwarg can be used to specify a
                particular layout to use to permute the qubits in the created
                :class:`.Operator`. If this is specified it will be used instead
                of a layout contained in the ``circuit`` input. If specified
                the virtual bits in the :class:`~.Layout` must be present in the
                ``circuit`` input.
            final_layout (Layout): If specified this kwarg can be used to represent the
                output permutation caused by swap insertions during the routing stage
                of the transpiler.
        Returns:
            Operator: An operator representing the input circuit
        """
        dimension = 2**circuit.num_qubits
        op = cls(np.eye(dimension))
        if layout is None:
            if not ignore_set_layout:
                layout = getattr(circuit, "_layout", None)
        else:
            from qiskit.transpiler.layout import TranspileLayout  # pylint: disable=cyclic-import

            layout = TranspileLayout(
                initial_layout=layout,
                input_qubit_mapping={qubit: index for index, qubit in enumerate(circuit.qubits)},
            )
        if final_layout is None:
            if not ignore_set_layout and layout is not None:
                final_layout = getattr(layout, "final_layout", None)

        qargs = None
        # If there was a layout specified (either from the circuit
        # or via user input) use that to set qargs to permute qubits
        # based on that layout
        if layout is not None:
            physical_to_virtual = layout.initial_layout.get_physical_bits()
            qargs = [
                layout.input_qubit_mapping[physical_to_virtual[physical_bit]]
                for physical_bit in range(len(physical_to_virtual))
            ]
        # Convert circuit to an instruction
        instruction = circuit.to_instruction()
        op._append_instruction(instruction, qargs=qargs)
        # If final layout is set permute output indices based on layout
        if final_layout is not None:
            # TODO: Do this without the intermediate Permutation object by just
            # operating directly on the array directly
            from qiskit.circuit.library import Permutation  # pylint: disable=cyclic-import

            final_physical_to_virtual = final_layout.get_physical_bits()
            perm_pattern = [final_layout._v2p[v] for v in circuit.qubits]
            perm_op = Operator(Permutation(len(final_physical_to_virtual), perm_pattern))
            op &= perm_op
        return op

    def is_unitary(self, atol=None, rtol=None):
        """Return True if operator is a unitary matrix."""
        if atol is None:
            atol = self.atol
        if rtol is None:
            rtol = self.rtol
        return is_unitary_matrix(self._data, rtol=rtol, atol=atol)

    def to_operator(self):
        """Convert operator to matrix operator class"""
        return self

    def to_instruction(self):
        """Convert to a UnitaryGate instruction."""
        # pylint: disable=cyclic-import
        from qiskit.extensions.unitary import UnitaryGate

        return UnitaryGate(self.data)

    def conjugate(self):
        # Make a shallow copy and update array
        ret = copy.copy(self)
        ret._data = np.conj(self._data)
        return ret

    def transpose(self):
        # Make a shallow copy and update array
        ret = copy.copy(self)
        ret._data = np.transpose(self._data)
        ret._op_shape = self._op_shape.transpose()
        return ret

    def compose(self, other, qargs=None, front=False):
        if qargs is None:
            qargs = getattr(other, "qargs", None)
        if not isinstance(other, Operator):
            other = Operator(other)

        # Validate dimensions are compatible and return the composed
        # operator dimensions
        new_shape = self._op_shape.compose(other._op_shape, qargs, front)
        input_dims = new_shape.dims_r()
        output_dims = new_shape.dims_l()

        # Full composition of operators
        if qargs is None:
            if front:
                # Composition self * other
                data = np.dot(self._data, other.data)
            else:
                # Composition other * self
                data = np.dot(other.data, self._data)
            ret = Operator(data, input_dims, output_dims)
            ret._op_shape = new_shape
            return ret

        # Compose with other on subsystem
        num_qargs_l, num_qargs_r = self._op_shape.num_qargs
        if front:
            num_indices = num_qargs_r
            shift = num_qargs_l
            right_mul = True
        else:
            num_indices = num_qargs_l
            shift = 0
            right_mul = False

        # Reshape current matrix
        # Note that we must reverse the subsystem dimension order as
        # qubit 0 corresponds to the right-most position in the tensor
        # product, which is the last tensor wire index.
        tensor = np.reshape(self.data, self._op_shape.tensor_shape)
        mat = np.reshape(other.data, other._op_shape.tensor_shape)
        indices = [num_indices - 1 - qubit for qubit in qargs]
        final_shape = [np.product(output_dims), np.product(input_dims)]
        data = np.reshape(
            Operator._einsum_matmul(tensor, mat, indices, shift, right_mul), final_shape
        )
        ret = Operator(data, input_dims, output_dims)
        ret._op_shape = new_shape
        return ret

    def power(self, n):
        """Return the matrix power of the operator.

        Args:
            n (float): the power to raise the matrix to.

        Returns:
            Operator: the resulting operator ``O ** n``.

        Raises:
            QiskitError: if the input and output dimensions of the operator
                         are not equal.
        """
        if self.input_dims() != self.output_dims():
            raise QiskitError("Can only power with input_dims = output_dims.")
        ret = copy.copy(self)
        ret._data = np.linalg.matrix_power(self.data, n)
        return ret

    def tensor(self, other):
        if not isinstance(other, Operator):
            other = Operator(other)
        return self._tensor(self, other)

    def expand(self, other):
        if not isinstance(other, Operator):
            other = Operator(other)
        return self._tensor(other, self)

    @classmethod
    def _tensor(cls, a, b):
        ret = copy.copy(a)
        ret._op_shape = a._op_shape.tensor(b._op_shape)
        ret._data = np.kron(a.data, b.data)
        return ret

    def _add(self, other, qargs=None):
        """Return the operator self + other.

        If ``qargs`` are specified the other operator will be added
        assuming it is identity on all other subsystems.

        Args:
            other (Operator): an operator object.
            qargs (None or list): optional subsystems to add on
                                  (Default: None)

        Returns:
            Operator: the operator self + other.

        Raises:
            QiskitError: if other is not an operator, or has incompatible
                         dimensions.
        """
        # pylint: disable=cyclic-import
        from qiskit.quantum_info.operators.scalar_op import ScalarOp

        if qargs is None:
            qargs = getattr(other, "qargs", None)

        if not isinstance(other, Operator):
            other = Operator(other)

        self._op_shape._validate_add(other._op_shape, qargs)
        other = ScalarOp._pad_with_identity(self, other, qargs)

        ret = copy.copy(self)
        ret._data = self.data + other.data
        return ret

    def _multiply(self, other):
        """Return the operator self * other.

        Args:
            other (complex): a complex number.

        Returns:
            Operator: the operator other * self.

        Raises:
            QiskitError: if other is not a valid complex number.
        """
        if not isinstance(other, Number):
            raise QiskitError("other is not a number")
        ret = copy.copy(self)
        ret._data = other * self._data
        return ret

    def equiv(self, other, rtol=None, atol=None):
        """Return True if operators are equivalent up to global phase.

        Args:
            other (Operator): an operator object.
            rtol (float): relative tolerance value for comparison.
            atol (float): absolute tolerance value for comparison.

        Returns:
            bool: True if operators are equivalent up to global phase.
        """
        if not isinstance(other, Operator):
            try:
                other = Operator(other)
            except QiskitError:
                return False
        if self.dim != other.dim:
            return False
        if atol is None:
            atol = self.atol
        if rtol is None:
            rtol = self.rtol
        return matrix_equal(self.data, other.data, ignore_phase=True, rtol=rtol, atol=atol)

    def reverse_qargs(self):
        r"""Return an Operator with reversed subsystem ordering.

        For a tensor product operator this is equivalent to reversing
        the order of tensor product subsystems. For an operator
        :math:`A = A_{n-1} \otimes ... \otimes A_0`
        the returned operator will be
        :math:`A_0 \otimes ... \otimes A_{n-1}`.

        Returns:
            Operator: the operator with reversed subsystem order.
        """
        ret = copy.copy(self)
        axes = tuple(range(self._op_shape._num_qargs_l - 1, -1, -1))
        axes = axes + tuple(len(axes) + i for i in axes)
        ret._data = np.reshape(
            np.transpose(np.reshape(self.data, self._op_shape.tensor_shape), axes),
            self._op_shape.shape,
        )
        ret._op_shape = self._op_shape.reverse()
        return ret

    def to_matrix(self):
        """Convert operator to NumPy matrix."""
        return self.data

    @classmethod
    def _einsum_matmul(cls, tensor, mat, indices, shift=0, right_mul=False):
        """Perform a contraction using Numpy.einsum

        Args:
            tensor (np.array): a vector or matrix reshaped to a rank-N tensor.
            mat (np.array): a matrix reshaped to a rank-2M tensor.
            indices (list): tensor indices to contract with mat.
            shift (int): shift for indices of tensor to contract [Default: 0].
            right_mul (bool): if True right multiply tensor by mat
                              (else left multiply) [Default: False].

        Returns:
            Numpy.ndarray: the matrix multiplied rank-N tensor.

        Raises:
            QiskitError: if mat is not an even rank tensor.
        """
        rank = tensor.ndim
        rank_mat = mat.ndim
        if rank_mat % 2 != 0:
            raise QiskitError("Contracted matrix must have an even number of indices.")
        # Get einsum indices for tensor
        indices_tensor = list(range(rank))
        for j, index in enumerate(indices):
            indices_tensor[index + shift] = rank + j
        # Get einsum indices for mat
        mat_contract = list(reversed(range(rank, rank + len(indices))))
        mat_free = [index + shift for index in reversed(indices)]
        if right_mul:
            indices_mat = mat_contract + mat_free
        else:
            indices_mat = mat_free + mat_contract
        return np.einsum(tensor, indices_tensor, mat, indices_mat)

    @classmethod
    def _init_instruction(cls, instruction):
        """Convert a QuantumCircuit or Operation to an Operator."""
        # Initialize an identity operator of the correct size of the circuit
        if hasattr(instruction, "__array__"):
            return Operator(np.array(instruction, dtype=complex))

        dimension = 2**instruction.num_qubits
        op = Operator(np.eye(dimension))
        # Convert circuit to an instruction
        if isinstance(instruction, QuantumCircuit):
            instruction = instruction.to_instruction()
        op._append_instruction(instruction)
        return op

    @classmethod
    def _instruction_to_matrix(cls, obj):
        """Return Operator for instruction if defined or None otherwise."""
        # Note: to_matrix() is not a required method for Operations, so for now
        # we do not allow constructing matrices for general Operations.
        # However, for backward compatibility we need to support constructing matrices
        # for Cliffords, which happen to have a to_matrix() method.

        # pylint: disable=cyclic-import
        from qiskit.quantum_info import Clifford
<<<<<<< HEAD
        from qiskit.circuit import LazyOp

        if not isinstance(obj, (Instruction, Clifford, LazyOp)):
            raise QiskitError("Input is not an Instruction, LazyOp or Clifford.")
=======
        from qiskit.circuit.lazy_op import LazyOp

        if not isinstance(obj, (Instruction, Clifford, LazyOp)):
            raise QiskitError("Input is neither Instruction, Clifford or LazyOp.")
>>>>>>> bcf2fe61
        mat = None
        if hasattr(obj, "to_matrix"):
            # If instruction is a gate first we see if it has a
            # `to_matrix` definition and if so use that.
            try:
                mat = obj.to_matrix()
            except QiskitError:
                pass
        return mat

    def _append_instruction(self, obj, qargs=None):
        """Update the current Operator by apply an instruction."""
        from qiskit.circuit.barrier import Barrier
        from .scalar_op import ScalarOp

        mat = self._instruction_to_matrix(obj)
        if mat is not None:
            # Perform the composition and inplace update the current state
            # of the operator
            op = self.compose(mat, qargs=qargs)
            self._data = op.data
        elif isinstance(obj, Barrier):
            return
        else:
            # If the instruction doesn't have a matrix defined we use its
            # circuit decomposition definition if it exists, otherwise we
            # cannot compose this gate and raise an error.
            if obj.definition is None:
                raise QiskitError(f"Cannot apply Operation: {obj.name}")
            if not isinstance(obj.definition, QuantumCircuit):
                raise QiskitError(
                    'Operation "{}" '
                    "definition is {} but expected QuantumCircuit.".format(
                        obj.name, type(obj.definition)
                    )
                )
            if obj.definition.global_phase:
                dimension = 2**obj.num_qubits
                op = self.compose(
                    ScalarOp(dimension, np.exp(1j * float(obj.definition.global_phase))),
                    qargs=qargs,
                )
                self._data = op.data
            flat_instr = obj.definition
            bit_indices = {
                bit: index
                for bits in [flat_instr.qubits, flat_instr.clbits]
                for index, bit in enumerate(bits)
            }

            for instruction in flat_instr:
                if instruction.clbits:
                    raise QiskitError(
                        "Cannot apply operation with classical bits:"
                        f" {instruction.operation.name}"
                    )
                # Get the integer position of the flat register
                if qargs is None:
                    new_qargs = [bit_indices[tup] for tup in instruction.qubits]
                else:
                    new_qargs = [qargs[bit_indices[tup]] for tup in instruction.qubits]
                self._append_instruction(instruction.operation, qargs=new_qargs)


# Update docstrings for API docs
generate_apidocs(Operator)<|MERGE_RESOLUTION|>--- conflicted
+++ resolved
@@ -551,17 +551,11 @@
 
         # pylint: disable=cyclic-import
         from qiskit.quantum_info import Clifford
-<<<<<<< HEAD
-        from qiskit.circuit import LazyOp
-
-        if not isinstance(obj, (Instruction, Clifford, LazyOp)):
-            raise QiskitError("Input is not an Instruction, LazyOp or Clifford.")
-=======
         from qiskit.circuit.lazy_op import LazyOp
 
         if not isinstance(obj, (Instruction, Clifford, LazyOp)):
             raise QiskitError("Input is neither Instruction, Clifford or LazyOp.")
->>>>>>> bcf2fe61
+
         mat = None
         if hasattr(obj, "to_matrix"):
             # If instruction is a gate first we see if it has a
