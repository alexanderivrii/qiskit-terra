# This code is part of Qiskit.
#
# (C) Copyright IBM 2022, 2023.
#
# This code is licensed under the Apache License, Version 2.0. You may
# obtain a copy of this license in the LICENSE.txt file in the root directory
# of this source tree or at http://www.apache.org/licenses/LICENSE-2.0.
#
# Any modifications or derivative works of this code must retain this
# copyright notice, and modified files need to carry a notice indicating
# that they have been altered from the originals.


"""

High Level Synthesis Plugins
-----------------------------

Clifford Synthesis
''''''''''''''''''

.. list-table:: Plugins for :class:`qiskit.quantum_info.Clifford` (key = ``"clifford"``)
    :header-rows: 1

    * - Plugin name
      - Plugin class
      - Targeted connectivity
      - Description
    * - ``"ag"``
      - :class:`~.AGSynthesisClifford`
      - all-to-all
      - greedily optimizes CX-count
    * - ``"bm"``
      - :class:`~.BMSynthesisClifford`
      - all-to-all
      - optimal count for `n=2,3`; used in ``"default"`` for `n=2,3`
    * - ``"greedy"``
      - :class:`~.GreedySynthesisClifford`
      - all-to-all
      - greedily optimizes CX-count; used in ``"default"`` for `n>=4`
    * - ``"layers"``
      - :class:`~.LayerSynthesisClifford`
      - all-to-all
      -
    * - ``"lnn"``
      - :class:`~.LayerLnnSynthesisClifford`
      - linear
      - many CX-gates but guarantees CX-depth of at most `7*n+2`
    * - ``"default"``
      - :class:`~.DefaultSynthesisClifford`
      - all-to-all
      - usually best for optimizing CX-count (and optimal CX-count for `n=2,3`)

.. autosummary::
   :toctree: ../stubs/

   AGSynthesisClifford
   BMSynthesisClifford
   GreedySynthesisClifford
   LayerSynthesisClifford
   LayerLnnSynthesisClifford
   DefaultSynthesisClifford


Linear Function Synthesis
'''''''''''''''''''''''''

.. list-table:: Plugins for :class:`.LinearFunction` (key = ``"linear"``)
    :header-rows: 1

    * - Plugin name
      - Plugin class
      - Targeted connectivity
      - Description
    * - ``"kms"``
      - :class:`~.KMSSynthesisLinearFunction`
      - linear
      - many CX-gates but guarantees CX-depth of at most `5*n`
    * - ``"pmh"``
      - :class:`~.PMHSynthesisLinearFunction`
      - all-to-all
      - greedily optimizes CX-count; used in ``"default"``
    * - ``"default"``
      - :class:`~.DefaultSynthesisLinearFunction`
      - all-to-all
      - best for optimizing CX-count

.. autosummary::
   :toctree: ../stubs/

   KMSSynthesisLinearFunction
   PMHSynthesisLinearFunction
   DefaultSynthesisLinearFunction


Permutation Synthesis
'''''''''''''''''''''

.. list-table:: Plugins for :class:`.PermutationGate` (key = ``"permutation"``)
    :header-rows: 1

    * - Plugin name
      - Plugin class
      - Targeted connectivity
      - Description
    * - ``"basic"``
      - :class:`~.BasicSynthesisPermutation`
      - all-to-all
      - optimal SWAP-count; used in ``"default"``
    * - ``"acg"``
      - :class:`~.ACGSynthesisPermutation`
      - all-to-all
      - guarantees SWAP-depth of at most `2`
    * - ``"kms"``
      - :class:`~.KMSSynthesisPermutation`
      - linear
      - many SWAP-gates, but guarantees SWAP-depth of at most `n`
    * - ``"token_swapper"``
      - :class:`~.TokenSwapperSynthesisPermutation`
      - any
      - greedily optimizes SWAP-count for arbitrary connectivity
    * - ``"default"``
      - :class:`~.BasicSynthesisPermutation`
      - all-to-all
      - best for optimizing SWAP-count

.. autosummary::
   :toctree: ../stubs/

   BasicSynthesisPermutation
   ACGSynthesisPermutation
   KMSSynthesisPermutation
   TokenSwapperSynthesisPermutation


QFT Synthesis
'''''''''''''

.. list-table:: Plugins for :class:`.QFTGate` (key = ``"qft"``)
    :header-rows: 1

    * - Plugin name
      - Plugin class
      - Targeted connectivity
    * - ``"full"``
      - :class:`~.QFTSynthesisFull`
      - all-to-all
    * - ``"line"``
      - :class:`~.QFTSynthesisLine`
      - linear
    * - ``"default"``
      - :class:`~.QFTSynthesisFull`
      - all-to-all

.. autosummary::
   :toctree: ../stubs/

   QFTSynthesisFull
   QFTSynthesisLine


MCX Synthesis
'''''''''''''

The following table lists synthesis plugins available for an :class:`.MCXGate` gate
with `k` control qubits. If the available number of clean/dirty auxiliary qubits is
not sufficient, the corresponding synthesis method will return `None`.

.. list-table:: Plugins for :class:`.MCXGate` (key = ``"mcx"``)
    :header-rows: 1

    * - Plugin name
      - Plugin class
      - Number of clean ancillas
      - Number of dirty ancillas
      - Description
    * - ``"gray_code"``
      - :class:`~.MCXSynthesisGrayCode`
      - `0`
      - `0`
      - exponentially many CX gates; use only for small values of `k`
    * - ``"noaux_v24"``
      - :class:`~.MCXSynthesisNoAuxV24`
      - `0`
      - `0`
      - quadratic number of CX gates; use instead of ``"gray_code"`` for large values of `k`
    * - ``"n_clean_m15"``
      - :class:`~.MCXSynthesisNCleanM15`
      - `k-2`
      - `0`
      - at most `6*k-6` CX gates
    * - ``"n_dirty_i15"``
      - :class:`~.MCXSynthesisNDirtyI15`
      - `0`
      - `k-2`
      - at most `8*k-6` CX gates
    * - ``"1_clean_b95"``
      - :class:`~.MCXSynthesis1CleanB95`
      - `1`
      - `0`
      - at most `16*k-8` CX gates
    * - ``"default"``
      - :class:`~.MCXSynthesisDefault`
      - any
      - any
      - chooses the best algorithm based on the ancillas available

.. autosummary::
   :toctree: ../stubs/

   MCXSynthesisGrayCode
   MCXSynthesisNoAuxV24
   MCXSynthesisNCleanM15
   MCXSynthesisNDirtyI15
   MCXSynthesis1CleanB95
   MCXSynthesisDefault


MCMT Synthesis
''''''''''''''

.. list-table:: Plugins for :class:`.MCMTGate` (key = ``"mcmt"``)
    :header-rows: 1

    * - Plugin name
      - Plugin class
      - Number of clean ancillas
      - Number of dirty ancillas
      - Description
    * - ``"vchain"``
      - :class:`.MCMTSynthesisVChain`
      - `k-1`
      - `0`
      - uses a linear number of Toffoli gates
    * - ``"noaux"``
      - :class:`~.MCMTSynthesisNoAux`
      - `0`
      - `0`
      - uses Qiskit's standard control mechanism
    * - ``"default"``
      - :class:`~.MCMTSynthesisDefault`
      - any
      - any
      - chooses the best algorithm based on the ancillas available

.. autosummary::
   :toctree: ../stubs/

   MCMTSynthesisVChain
   MCMTSynthesisNoAux
   MCMTSynthesisDefault

   
Integer comparators
'''''''''''''''''''

.. list-table:: Plugins for :class:`.IntegerComparatorGate` (key = ``"IntComp"``)
    :header-rows: 1

    * - Plugin name
      - Plugin class
      - Description
      - Auxiliary qubits
    * - ``"twos"``
      - :class:`~.IntComparatorSynthesis2s`
      - use addition with two's complement 
      - ``n - 1`` clean 
    * - ``"noaux"``
      - :class:`~.IntComparatorSynthesisNoAux`
      - flip the target controlled on all :math:`O(2^l)` allowed integer values
      - none
    * - ``"default"``
      - :class:`~.IntComparatorSynthesisDefault`
      - use the best algorithm depending on the available auxiliary qubits
      - any

.. autosummary::
   :toctree: ../stubs/

   IntComparatorSynthesis2s
   IntComparatorSynthesisNoAux
   IntComparatorSynthesisDefault

   
Sums
''''

.. list-table:: Plugins for :class:`.WeightedSumGate` (key = ``"WeightedSum"``)
    :header-rows: 1

    * - Plugin name
      - Plugin class
      - Description
      - Auxiliary qubits
    * - ``"default"``
      - :class:`.WeightedSumSynthesisDefault`
      - use a V-chain based synthesis
      - given ``s`` sum qubits, used ``s - 1 + int(s > 2)`` clean auxiliary qubits

.. autosummary::
   :toctree: ../stubs/

   WeightedSumSynthesisDefault


Pauli Evolution Synthesis
'''''''''''''''''''''''''

.. list-table:: Plugins for :class:`.PauliEvolutionGate` (key = ``"PauliEvolution"``)
    :header-rows: 1

    * - Plugin name
      - Plugin class
      - Description
      - Targeted connectivity
    * - ``"rustiq"``
      - :class:`~.PauliEvolutionSynthesisRustiq`
      - use the synthesis method from `Rustiq circuit synthesis library 
        <https://github.com/smartiel/rustiq-core>`_
      - all-to-all
    * - ``"default"``
      - :class:`~.PauliEvolutionSynthesisDefault`
      - use a diagonalizing Clifford per Pauli term
      - all-to-all

.. autosummary::
   :toctree: ../stubs/

   PauliEvolutionSynthesisDefault
   PauliEvolutionSynthesisRustiq


Modular Adder Synthesis
'''''''''''''''''''''''

.. list-table:: Plugins for :class:`.ModularAdderGate` (key = ``"ModularAdder"``)
    :header-rows: 1

    * - Plugin name
      - Plugin class
      - Number of clean ancillas
      - Description
    * - ``"ripple_cdkm"``
      - :class:`.ModularAdderSynthesisC04`
      - 1
      - a ripple-carry adder
    * - ``"ripple_vbe"``
      - :class:`.ModularAdderSynthesisV95`
      - :math:`n-1`, for :math:`n`-bit numbers
      - a ripple-carry adder
    * - ``"qft"``
      - :class:`.ModularAdderSynthesisD00`
      - 0
      - a QFT-based adder
    * - ``"default"``
      - :class:`~.ModularAdderSynthesisDefault`
      - any
      - chooses the best algorithm based on the ancillas available

.. autosummary::
   :toctree: ../stubs/

   ModularAdderSynthesisC04
   ModularAdderSynthesisD00
   ModularAdderSynthesisV95
   ModularAdderSynthesisDefault

Half Adder Synthesis
''''''''''''''''''''

.. list-table:: Plugins for :class:`.HalfAdderGate` (key = ``"HalfAdder"``)
    :header-rows: 1

    * - Plugin name
      - Plugin class
      - Number of clean ancillas
      - Description
    * - ``"ripple_cdkm"``
      - :class:`.HalfAdderSynthesisC04`
      - 1
      - a ripple-carry adder
    * - ``"ripple_vbe"``
      - :class:`.HalfAdderSynthesisV95`
      - :math:`n-1`, for :math:`n`-bit numbers
      - a ripple-carry adder
    * - ``"qft"``
      - :class:`.HalfAdderSynthesisD00`
      - 0
      - a QFT-based adder
    * - ``"default"``
      - :class:`~.HalfAdderSynthesisDefault`
      - any
      - chooses the best algorithm based on the ancillas available

.. autosummary::
   :toctree: ../stubs/

   HalfAdderSynthesisC04
   HalfAdderSynthesisD00
   HalfAdderSynthesisV95
   HalfAdderSynthesisDefault

Full Adder Synthesis
''''''''''''''''''''

.. list-table:: Plugins for :class:`.FullAdderGate` (key = ``"FullAdder"``)
    :header-rows: 1

    * - Plugin name
      - Plugin class
      - Number of clean ancillas
      - Description
    * - ``"ripple_cdkm"``
      - :class:`.FullAdderSynthesisC04`
      - 0
      - a ripple-carry adder
    * - ``"ripple_vbe"``
      - :class:`.FullAdderSynthesisV95`
      - :math:`n-1`, for :math:`n`-bit numbers
      - a ripple-carry adder
    * - ``"default"``
      - :class:`~.FullAdderSynthesisDefault`
      - any
      - chooses the best algorithm based on the ancillas available

.. autosummary::
   :toctree: ../stubs/

   FullAdderSynthesisC04
   FullAdderSynthesisV95
   FullAdderSynthesisDefault


Multiplier Synthesis
''''''''''''''''''''

.. list-table:: Plugins for :class:`.MultiplierGate` (key = ``"Multiplier"``)
    :header-rows: 1

    * - Plugin name
      - Plugin class
      - Number of clean ancillas
      - Description
    * - ``"cumulative"``
      - :class:`.MultiplierSynthesisH18`
      - depending on the :class:`.AdderGate` used
      - a cumulative adder based on controlled adders
    * - ``"qft"``
      - :class:`.MultiplierSynthesisR17`
      - 0
      - a QFT-based multiplier

.. autosummary::
   :toctree: ../stubs/

   MultiplierSynthesisH18
   MultiplierSynthesisR17

"""

from __future__ import annotations

import warnings
import numpy as np
import rustworkx as rx

from qiskit.circuit.quantumcircuit import QuantumCircuit
from qiskit.circuit.operation import Operation
from qiskit.circuit.library import (
    LinearFunction,
    QFTGate,
    MCXGate,
    C3XGate,
    C4XGate,
    PauliEvolutionGate,
    PermutationGate,
    MCMTGate,
    ModularAdderGate,
    HalfAdderGate,
    FullAdderGate,
    MultiplierGate,
    WeightedSumGate,
    GlobalPhaseGate,
)
from qiskit.circuit.annotated_operation import (
    AnnotatedOperation,
    Modifier,
    ControlModifier,
    InverseModifier,
    PowerModifier,
)
from qiskit.transpiler.coupling import CouplingMap

from qiskit.synthesis.arithmetic import (
    synth_integer_comparator_2s,
    synth_integer_comparator_greedy,
    synth_weighted_sum_carry,
)
from qiskit.synthesis.clifford import (
    synth_clifford_full,
    synth_clifford_layers,
    synth_clifford_depth_lnn,
    synth_clifford_greedy,
    synth_clifford_ag,
    synth_clifford_bm,
)
from qiskit.synthesis.linear import (
    synth_cnot_count_full_pmh,
    synth_cnot_depth_line_kms,
    calc_inverse_matrix,
)
from qiskit.synthesis.linear.linear_circuits_utils import transpose_cx_circ
from qiskit.synthesis.permutation import (
    synth_permutation_basic,
    synth_permutation_acg,
    synth_permutation_depth_lnn_kms,
)
from qiskit.synthesis.qft import (
    synth_qft_full,
    synth_qft_line,
)
from qiskit.synthesis.multi_controlled import (
    synth_mcx_n_dirty_i15,
    synth_mcx_n_clean_m15,
    synth_mcx_1_clean_b95,
    synth_mcx_gray_code,
    synth_mcx_noaux_v24,
    synth_mcmt_vchain,
)
from qiskit.synthesis.evolution import ProductFormula, synth_pauli_network_rustiq
from qiskit.synthesis.arithmetic import (
    adder_ripple_c04,
    adder_qft_d00,
    adder_ripple_v95,
    multiplier_qft_r17,
    multiplier_cumulative_h18,
)
from qiskit.quantum_info.operators import Clifford
from qiskit.transpiler.passes.routing.algorithms import ApproximateTokenSwapper
<<<<<<< HEAD

=======
from qiskit.transpiler.exceptions import TranspilerError

from qiskit._accelerate.high_level_synthesis import synthesize_operation
>>>>>>> 96ebf2ad
from .plugin import HighLevelSynthesisPlugin


class DefaultSynthesisClifford(HighLevelSynthesisPlugin):
    """The default clifford synthesis plugin.

    For N <= 3 qubits this is the optimal CX cost decomposition by Bravyi, Maslov.
    For N > 3 qubits this is done using the general non-optimal greedy compilation
    routine from reference by Bravyi, Hu, Maslov, Shaydulin.

    This plugin name is :``clifford.default`` which can be used as the key on
    an :class:`~.HLSConfig` object to use this method with :class:`~.HighLevelSynthesis`.
    """

    def run(self, high_level_object, coupling_map=None, target=None, qubits=None, **options):
        """Run synthesis for the given Clifford."""
        if not isinstance(high_level_object, Clifford):
            return None

        decomposition = synth_clifford_full(high_level_object)
        return decomposition


class AGSynthesisClifford(HighLevelSynthesisPlugin):
    """Clifford synthesis plugin based on the Aaronson-Gottesman method.

    This plugin name is :``clifford.ag`` which can be used as the key on
    an :class:`~.HLSConfig` object to use this method with :class:`~.HighLevelSynthesis`.
    """

    def run(self, high_level_object, coupling_map=None, target=None, qubits=None, **options):
        """Run synthesis for the given Clifford."""
        if not isinstance(high_level_object, Clifford):
            return None

        decomposition = synth_clifford_ag(high_level_object)
        return decomposition


class BMSynthesisClifford(HighLevelSynthesisPlugin):
    """Clifford synthesis plugin based on the Bravyi-Maslov method.

    The method only works on Cliffords with at most 3 qubits, for which it
    constructs the optimal CX cost decomposition.

    This plugin name is :``clifford.bm`` which can be used as the key on
    an :class:`~.HLSConfig` object to use this method with :class:`~.HighLevelSynthesis`.
    """

    def run(self, high_level_object, coupling_map=None, target=None, qubits=None, **options):
        """Run synthesis for the given Clifford."""
        if not isinstance(high_level_object, Clifford):
            return None

        if high_level_object.num_qubits <= 3:
            decomposition = synth_clifford_bm(high_level_object)
        else:
            decomposition = None

        return decomposition


class GreedySynthesisClifford(HighLevelSynthesisPlugin):
    """Clifford synthesis plugin based on the greedy synthesis
    Bravyi-Hu-Maslov-Shaydulin method.

    This plugin name is :``clifford.greedy`` which can be used as the key on
    an :class:`~.HLSConfig` object to use this method with :class:`~.HighLevelSynthesis`.
    """

    def run(self, high_level_object, coupling_map=None, target=None, qubits=None, **options):
        """Run synthesis for the given Clifford."""
        if not isinstance(high_level_object, Clifford):
            return None

        decomposition = synth_clifford_greedy(high_level_object)
        return decomposition


class LayerSynthesisClifford(HighLevelSynthesisPlugin):
    """Clifford synthesis plugin based on the Bravyi-Maslov method
    to synthesize Cliffords into layers.

    This plugin name is :``clifford.layers`` which can be used as the key on
    an :class:`~.HLSConfig` object to use this method with :class:`~.HighLevelSynthesis`.
    """

    def run(self, high_level_object, coupling_map=None, target=None, qubits=None, **options):
        """Run synthesis for the given Clifford."""
        if not isinstance(high_level_object, Clifford):
            return None

        decomposition = synth_clifford_layers(high_level_object)
        return decomposition


class LayerLnnSynthesisClifford(HighLevelSynthesisPlugin):
    """Clifford synthesis plugin based on the Bravyi-Maslov method
    to synthesize Cliffords into layers, with each layer synthesized
    adhering to LNN connectivity.

    This plugin name is :``clifford.lnn`` which can be used as the key on
    an :class:`~.HLSConfig` object to use this method with :class:`~.HighLevelSynthesis`.
    """

    def run(self, high_level_object, coupling_map=None, target=None, qubits=None, **options):
        """Run synthesis for the given Clifford."""
        if not isinstance(high_level_object, Clifford):
            return None

        decomposition = synth_clifford_depth_lnn(high_level_object)
        return decomposition


class DefaultSynthesisLinearFunction(HighLevelSynthesisPlugin):
    """The default linear function synthesis plugin.

    This plugin name is :``linear_function.default`` which can be used as the key on
    an :class:`~.HLSConfig` object to use this method with :class:`~.HighLevelSynthesis`.
    """

    def run(self, high_level_object, coupling_map=None, target=None, qubits=None, **options):
        """Run synthesis for the given LinearFunction."""
        if not isinstance(high_level_object, LinearFunction):
            return None

        decomposition = synth_cnot_count_full_pmh(high_level_object.linear)
        return decomposition


class KMSSynthesisLinearFunction(HighLevelSynthesisPlugin):
    """Linear function synthesis plugin based on the Kutin-Moulton-Smithline method.

    This plugin name is :``linear_function.kms`` which can be used as the key on
    an :class:`~.HLSConfig` object to use this method with :class:`~.HighLevelSynthesis`.

    The plugin supports the following plugin-specific options:

    * use_inverted: Indicates whether to run the algorithm on the inverse matrix
        and to invert the synthesized circuit.
        In certain cases this provides a better decomposition than the direct approach.
    * use_transposed: Indicates whether to run the algorithm on the transposed matrix
        and to invert the order of CX gates in the synthesized circuit.
        In certain cases this provides a better decomposition than the direct approach.

    """

    def run(self, high_level_object, coupling_map=None, target=None, qubits=None, **options):
        """Run synthesis for the given LinearFunction."""
        if not isinstance(high_level_object, LinearFunction):
            return None

        use_inverted = options.get("use_inverted", False)
        use_transposed = options.get("use_transposed", False)

        mat = high_level_object.linear.astype(bool, copy=False)

        if use_transposed:
            mat = np.transpose(mat)
        if use_inverted:
            mat = calc_inverse_matrix(mat)

        decomposition = synth_cnot_depth_line_kms(mat)

        if use_transposed:
            decomposition = transpose_cx_circ(decomposition)
        if use_inverted:
            decomposition = decomposition.inverse()

        return decomposition


class PMHSynthesisLinearFunction(HighLevelSynthesisPlugin):
    """Linear function synthesis plugin based on the Patel-Markov-Hayes method.

    This plugin name is :``linear_function.pmh`` which can be used as the key on
    an :class:`~.HLSConfig` object to use this method with :class:`~.HighLevelSynthesis`.

    The plugin supports the following plugin-specific options:

    * section size: The size of each section used in the Patel–Markov–Hayes algorithm [1].
    * use_inverted: Indicates whether to run the algorithm on the inverse matrix
        and to invert the synthesized circuit.
        In certain cases this provides a better decomposition than the direct approach.
    * use_transposed: Indicates whether to run the algorithm on the transposed matrix
        and to invert the order of CX gates in the synthesized circuit.
        In certain cases this provides a better decomposition than the direct approach.

    References:
        1. Patel, Ketan N., Igor L. Markov, and John P. Hayes,
           *Optimal synthesis of linear reversible circuits*,
           Quantum Information & Computation 8.3 (2008): 282-294.
           `arXiv:quant-ph/0302002 [quant-ph] <https://arxiv.org/abs/quant-ph/0302002>`_
    """

    def run(self, high_level_object, coupling_map=None, target=None, qubits=None, **options):
        """Run synthesis for the given LinearFunction."""
        if not isinstance(high_level_object, LinearFunction):
            return None

        section_size = options.get("section_size", 2)
        use_inverted = options.get("use_inverted", False)
        use_transposed = options.get("use_transposed", False)

        mat = high_level_object.linear.astype(bool, copy=False)

        if use_transposed:
            mat = np.transpose(mat)
        if use_inverted:
            mat = calc_inverse_matrix(mat)

        decomposition = synth_cnot_count_full_pmh(mat, section_size=section_size)

        if use_transposed:
            decomposition = transpose_cx_circ(decomposition)
        if use_inverted:
            decomposition = decomposition.inverse()

        return decomposition


class KMSSynthesisPermutation(HighLevelSynthesisPlugin):
    """The permutation synthesis plugin based on the Kutin, Moulton, Smithline method.

    This plugin name is :``permutation.kms`` which can be used as the key on
    an :class:`~.HLSConfig` object to use this method with :class:`~.HighLevelSynthesis`.
    """

    def run(self, high_level_object, coupling_map=None, target=None, qubits=None, **options):
        """Run synthesis for the given Permutation."""
        if not isinstance(high_level_object, PermutationGate):
            return None

        decomposition = synth_permutation_depth_lnn_kms(high_level_object.pattern)
        return decomposition


class BasicSynthesisPermutation(HighLevelSynthesisPlugin):
    """The permutation synthesis plugin based on sorting.

    This plugin name is :``permutation.basic`` which can be used as the key on
    an :class:`~.HLSConfig` object to use this method with :class:`~.HighLevelSynthesis`.
    """

    def run(self, high_level_object, coupling_map=None, target=None, qubits=None, **options):
        """Run synthesis for the given Permutation."""
        if not isinstance(high_level_object, PermutationGate):
            return None

        decomposition = synth_permutation_basic(high_level_object.pattern)
        return decomposition


class ACGSynthesisPermutation(HighLevelSynthesisPlugin):
    """The permutation synthesis plugin based on the Alon, Chung, Graham method.

    This plugin name is :``permutation.acg`` which can be used as the key on
    an :class:`~.HLSConfig` object to use this method with :class:`~.HighLevelSynthesis`.
    """

    def run(self, high_level_object, coupling_map=None, target=None, qubits=None, **options):
        """Run synthesis for the given Permutation."""
        if not isinstance(high_level_object, PermutationGate):
            return None

        decomposition = synth_permutation_acg(high_level_object.pattern)
        return decomposition


class QFTSynthesisFull(HighLevelSynthesisPlugin):
    """Synthesis plugin for QFT gates using all-to-all connectivity.

    This plugin name is :``qft.full`` which can be used as the key on
    an :class:`~.HLSConfig` object to use this method with :class:`~.HighLevelSynthesis`.

    Note that the plugin mechanism is not applied if the gate is called ``qft`` but
    is not an instance of ``QFTGate``. This allows users to create custom gates with
    name ``qft``.

    The plugin supports the following additional options:

    * reverse_qubits (bool): Whether to synthesize the "QFT" operation (if ``False``,
        which is the default) or the "QFT-with-reversal" operation (if ``True``).
        Some implementation of the ``QFTGate`` include a layer of swap gates at the end
        of the synthesized circuit, which can in principle be dropped if the ``QFTGate``
        itself is the last gate in the circuit.
    * approximation_degree (int): The degree of approximation (0 for no approximation).
        It is possible to implement the QFT approximately by ignoring
        controlled-phase rotations with the angle beneath a threshold. This is discussed
        in more detail in [1] or [2].
    * insert_barriers (bool): If True, barriers are inserted as visualization improvement.
    * inverse (bool): If True, the inverse Fourier transform is constructed.
    * name (str): The name of the circuit.

    References:
        1. Adriano Barenco, Artur Ekert, Kalle-Antti Suominen, and Päivi Törmä,
           *Approximate Quantum Fourier Transform and Decoherence*,
           Physical Review A (1996).
           `arXiv:quant-ph/9601018 [quant-ph] <https://arxiv.org/abs/quant-ph/9601018>`_
        2. Donny Cheung,
           *Improved Bounds for the Approximate QFT* (2004),
           `arXiv:quant-ph/0403071 [quant-ph] <https://https://arxiv.org/abs/quant-ph/0403071>`_
    """

    def run(self, high_level_object, coupling_map=None, target=None, qubits=None, **options):
        """Run synthesis for the given QFTGate."""

        # Even though the gate is called "qft", it's not a QFTGate,
        # and we should not synthesize it using the plugin.
        if not isinstance(high_level_object, QFTGate):
            return None

        reverse_qubits = options.get("reverse_qubits", False)
        approximation_degree = options.get("approximation_degree", 0)
        insert_barriers = options.get("insert_barriers", False)
        inverse = options.get("inverse", False)
        name = options.get("name", None)

        decomposition = synth_qft_full(
            num_qubits=high_level_object.num_qubits,
            do_swaps=not reverse_qubits,
            approximation_degree=approximation_degree,
            insert_barriers=insert_barriers,
            inverse=inverse,
            name=name,
        )
        return decomposition


class QFTSynthesisLine(HighLevelSynthesisPlugin):
    """Synthesis plugin for QFT gates using linear connectivity.

    This plugin name is :``qft.line`` which can be used as the key on
    an :class:`~.HLSConfig` object to use this method with :class:`~.HighLevelSynthesis`.

    Note that the plugin mechanism is not applied if the gate is called ``qft`` but
    is not an instance of ``QFTGate``. This allows users to create custom gates with
    name ``qft``.

    The plugin supports the following additional options:

    * reverse_qubits (bool): Whether to synthesize the "QFT" operation (if ``False``,
        which is the default) or the "QFT-with-reversal" operation (if ``True``).
        Some implementation of the ``QFTGate`` include a layer of swap gates at the end
        of the synthesized circuit, which can in principle be dropped if the ``QFTGate``
        itself is the last gate in the circuit.
    * approximation_degree (int): the degree of approximation (0 for no approximation).
        It is possible to implement the QFT approximately by ignoring
        controlled-phase rotations with the angle beneath a threshold. This is discussed
        in more detail in [1] or [2].

    References:
        1. Adriano Barenco, Artur Ekert, Kalle-Antti Suominen, and Päivi Törmä,
           *Approximate Quantum Fourier Transform and Decoherence*,
           Physical Review A (1996).
           `arXiv:quant-ph/9601018 [quant-ph] <https://arxiv.org/abs/quant-ph/9601018>`_
        2. Donny Cheung,
           *Improved Bounds for the Approximate QFT* (2004),
           `arXiv:quant-ph/0403071 [quant-ph] <https://https://arxiv.org/abs/quant-ph/0403071>`_
    """

    def run(self, high_level_object, coupling_map=None, target=None, qubits=None, **options):
        """Run synthesis for the given QFTGate."""

        # Even though the gate is called "qft", it's not a QFTGate,
        # and we should not synthesize it using the plugin.
        if not isinstance(high_level_object, QFTGate):
            return None

        reverse_qubits = options.get("reverse_qubits", False)
        approximation_degree = options.get("approximation_degree", 0)

        decomposition = synth_qft_line(
            num_qubits=high_level_object.num_qubits,
            do_swaps=not reverse_qubits,
            approximation_degree=approximation_degree,
        )
        return decomposition


class TokenSwapperSynthesisPermutation(HighLevelSynthesisPlugin):
    """The permutation synthesis plugin based on the token swapper algorithm.

    This plugin name is :``permutation.token_swapper`` which can be used as the key on
    an :class:`~.HLSConfig` object to use this method with :class:`~.HighLevelSynthesis`.

    In more detail, this plugin is used to synthesize objects of type `PermutationGate`.
    When synthesis succeeds, the plugin outputs a quantum circuit consisting only of swap
    gates. When synthesis does not succeed, the plugin outputs `None`.

    If either `coupling_map` or `qubits` is None, then the synthesized circuit
    is not required to adhere to connectivity constraints, as is the case
    when the synthesis is done before layout/routing.

    On the other hand, if both `coupling_map` and `qubits` are specified, the synthesized
    circuit is supposed to adhere to connectivity constraints. At the moment, the
    plugin only creates swap gates between qubits in `qubits`, i.e. it does not use
    any other qubits in the coupling map (if such synthesis is not possible, the
    plugin  outputs `None`).

    The plugin supports the following plugin-specific options:

    * trials: The number of trials for the token swapper to perform the mapping. The
      circuit with the smallest number of SWAPs is returned.
    * seed: The argument to the token swapper specifying the seed for random trials.
    * parallel_threshold: The argument to the token swapper specifying the number of nodes
      in the graph beyond which the algorithm will use parallel processing.

    For more details on the token swapper algorithm, see to the paper:
    `arXiv:1902.09102 <https://arxiv.org/abs/1902.09102>`__.
    """

    def run(self, high_level_object, coupling_map=None, target=None, qubits=None, **options):
        """Run synthesis for the given Permutation."""

        if not isinstance(high_level_object, PermutationGate):
            return None

        trials = options.get("trials", 5)
        seed = options.get("seed", 0)
        parallel_threshold = options.get("parallel_threshold", 50)

        pattern = high_level_object.pattern
        pattern_as_dict = {j: i for i, j in enumerate(pattern)}

        # When the plugin is called from the HighLevelSynthesis transpiler pass,
        # the coupling map already takes target into account.
        if coupling_map is None or qubits is None:
            # The abstract synthesis uses a fully connected coupling map, allowing
            # arbitrary connections between qubits.
            used_coupling_map = CouplingMap.from_full(len(pattern))
        else:
            # The concrete synthesis uses the coupling map restricted to the set of
            # qubits over which the permutation gate is defined. If we allow using other
            # qubits in the coupling map, replacing the node in the DAGCircuit that
            # defines this PermutationGate by the DAG corresponding to the constructed
            # decomposition becomes problematic. Note that we allow the reduced
            # coupling map to be disconnected.
            used_coupling_map = coupling_map.reduce(qubits, check_if_connected=False)

        graph = used_coupling_map.graph.to_undirected()
        swapper = ApproximateTokenSwapper(graph, seed=seed)

        try:
            swapper_result = swapper.map(
                pattern_as_dict, trials, parallel_threshold=parallel_threshold
            )
        except rx.InvalidMapping:
            swapper_result = None

        if swapper_result is not None:
            decomposition = QuantumCircuit(len(graph.node_indices()))
            for swap in swapper_result:
                decomposition.swap(*swap)
            return decomposition

        return None


class MCXSynthesisNDirtyI15(HighLevelSynthesisPlugin):
    r"""Synthesis plugin for a multi-controlled X gate based on the paper
    by Iten et al. (2016).

    See [1] for details.

    This plugin name is :``mcx.n_dirty_i15`` which can be used as the key on
    an :class:`~.HLSConfig` object to use this method with :class:`~.HighLevelSynthesis`.

    For a multi-controlled X gate with :math:`k\ge 3` control qubits this synthesis
    method requires :math:`k - 2` additional dirty auxiliary qubits. The synthesized
    circuit consists of :math:`2 * k - 1` qubits and at most :math:`8 * k - 6` CX gates.

    The plugin supports the following plugin-specific options:

    * num_clean_ancillas: The number of clean auxiliary qubits available.
    * num_dirty_ancillas: The number of dirty auxiliary qubits available.
    * relative_phase: When set to ``True``, the method applies the optimized multi-controlled
      X gate up to a relative phase, in a way that, by lemma 8 of [1], the relative
      phases of the ``action part`` cancel out with the phases of the ``reset part``.
    * action_only: when set to ``True``, the method applies only the ``action part``
      of lemma 8 of [1].

    References:
        1. Iten et. al., *Quantum Circuits for Isometries*, Phys. Rev. A 93, 032318 (2016),
           `arXiv:1501.06911 <http://arxiv.org/abs/1501.06911>`_
    """

    def run(self, high_level_object, coupling_map=None, target=None, qubits=None, **options):
        """Run synthesis for the given MCX gate."""

        if not isinstance(high_level_object, (MCXGate, C3XGate, C4XGate)):
            # Unfortunately we occasionally have custom instructions called "mcx"
            # which get wrongly caught by the plugin interface. A simple solution is
            # to return None in this case, since HLS would proceed to examine
            # their definition as it should.
            return None

        num_ctrl_qubits = high_level_object.num_ctrl_qubits
        num_clean_ancillas = options.get("num_clean_ancillas", 0)
        num_dirty_ancillas = options.get("num_dirty_ancillas", 0)
        relative_phase = options.get("relative_phase", False)
        action_only = options.get("actions_only", False)

        if num_ctrl_qubits >= 3 and num_dirty_ancillas + num_clean_ancillas < num_ctrl_qubits - 2:
            # This synthesis method is not applicable as there are not enough ancilla qubits
            return None

        decomposition = synth_mcx_n_dirty_i15(num_ctrl_qubits, relative_phase, action_only)
        return decomposition


class MCXSynthesisNCleanM15(HighLevelSynthesisPlugin):
    r"""Synthesis plugin for a multi-controlled X gate based on the paper by
    Maslov (2016).

    See [1] for details.

    This plugin name is :``mcx.n_clean_m15`` which can be used as the key on
    an :class:`~.HLSConfig` object to use this method with :class:`~.HighLevelSynthesis`.

    For a multi-controlled X gate with :math:`k\ge 3` control qubits this synthesis
    method requires :math:`k - 2` additional clean auxiliary qubits. The synthesized
    circuit consists of :math:`2 * k - 1` qubits and at most :math:`6 * k - 6` CX gates.

    The plugin supports the following plugin-specific options:

    * num_clean_ancillas: The number of clean auxiliary qubits available.

    References:
        1. Maslov., Phys. Rev. A 93, 022311 (2016),
           `arXiv:1508.03273 <https://arxiv.org/pdf/1508.03273>`_
    """

    def run(self, high_level_object, coupling_map=None, target=None, qubits=None, **options):
        """Run synthesis for the given MCX gate."""

        if not isinstance(high_level_object, (MCXGate, C3XGate, C4XGate)):
            # Unfortunately we occasionally have custom instructions called "mcx"
            # which get wrongly caught by the plugin interface. A simple solution is
            # to return None in this case, since HLS would proceed to examine
            # their definition as it should.
            return None

        num_ctrl_qubits = high_level_object.num_ctrl_qubits
        num_clean_ancillas = options.get("num_clean_ancillas", 0)

        if num_ctrl_qubits >= 3 and num_clean_ancillas < num_ctrl_qubits - 2:
            # This synthesis method is not applicable as there are not enough ancilla qubits
            return None

        decomposition = synth_mcx_n_clean_m15(num_ctrl_qubits)
        return decomposition


class MCXSynthesis1CleanB95(HighLevelSynthesisPlugin):
    r"""Synthesis plugin for a multi-controlled X gate based on the paper by
    Barenco et al. (1995).

    See [1] for details.

    This plugin name is :``mcx.1_clean_b95`` which can be used as the key on
    an :class:`~.HLSConfig` object to use this method with :class:`~.HighLevelSynthesis`.

    For a multi-controlled X gate with :math:`k\ge 5` control qubits this synthesis
    method requires a single additional clean auxiliary qubit. The synthesized
    circuit consists of :math:`k + 2` qubits and at most :math:`16 * k - 8` CX gates.

    The plugin supports the following plugin-specific options:

    * num_clean_ancillas: The number of clean auxiliary qubits available.

    References:
        1. Barenco et. al., Phys.Rev. A52 3457 (1995),
           `arXiv:quant-ph/9503016 <https://arxiv.org/abs/quant-ph/9503016>`_
    """

    def run(self, high_level_object, coupling_map=None, target=None, qubits=None, **options):
        """Run synthesis for the given MCX gate."""

        if not isinstance(high_level_object, (MCXGate, C3XGate, C4XGate)):
            # Unfortunately we occasionally have custom instructions called "mcx"
            # which get wrongly caught by the plugin interface. A simple solution is
            # to return None in this case, since HLS would proceed to examine
            # their definition as it should.
            return None

        num_ctrl_qubits = high_level_object.num_ctrl_qubits

        if num_ctrl_qubits <= 2:
            # The method requires at least 3 control qubits
            return None

        num_clean_ancillas = options.get("num_clean_ancillas", 0)

        if num_ctrl_qubits >= 5 and num_clean_ancillas == 0:
            # This synthesis method is not applicable as there are not enough ancilla qubits
            return None

        decomposition = synth_mcx_1_clean_b95(num_ctrl_qubits)
        return decomposition


class MCXSynthesisGrayCode(HighLevelSynthesisPlugin):
    r"""Synthesis plugin for a multi-controlled X gate based on the Gray code.

    This plugin name is :``mcx.gray_code`` which can be used as the key on
    an :class:`~.HLSConfig` object to use this method with :class:`~.HighLevelSynthesis`.

    For a multi-controlled X gate with :math:`k` control qubits this synthesis
    method requires no additional clean auxiliary qubits. The synthesized
    circuit consists of :math:`k + 1` qubits.

    It is not recommended to use this method for large values of :math:`k + 1`
    as it produces exponentially many gates.
    """

    def run(self, high_level_object, coupling_map=None, target=None, qubits=None, **options):
        """Run synthesis for the given MCX gate."""

        if not isinstance(high_level_object, (MCXGate, C3XGate, C4XGate)):
            # Unfortunately we occasionally have custom instructions called "mcx"
            # which get wrongly caught by the plugin interface. A simple solution is
            # to return None in this case, since HLS would proceed to examine
            # their definition as it should.
            return None

        num_ctrl_qubits = high_level_object.num_ctrl_qubits
        decomposition = synth_mcx_gray_code(num_ctrl_qubits)
        return decomposition


class MCXSynthesisNoAuxV24(HighLevelSynthesisPlugin):
    r"""Synthesis plugin for a multi-controlled X gate based on the
    implementation for MCPhaseGate, which is in turn based on the
    paper by Vale et al. (2024).

    See [1] for details.

    This plugin name is :``mcx.noaux_v24`` which can be used as the key on
    an :class:`~.HLSConfig` object to use this method with :class:`~.HighLevelSynthesis`.

    For a multi-controlled X gate with :math:`k` control qubits this synthesis
    method requires no additional clean auxiliary qubits. The synthesized
    circuit consists of :math:`k + 1` qubits.

    References:
        1. Vale et. al., *Circuit Decomposition of Multicontrolled Special Unitary
           Single-Qubit Gates*, IEEE TCAD 43(3) (2024),
           `arXiv:2302.06377 <https://arxiv.org/abs/2302.06377>`_
    """

    def run(self, high_level_object, coupling_map=None, target=None, qubits=None, **options):
        """Run synthesis for the given MCX gate."""

        if not isinstance(high_level_object, (MCXGate, C3XGate, C4XGate)):
            # Unfortunately we occasionally have custom instructions called "mcx"
            # which get wrongly caught by the plugin interface. A simple solution is
            # to return None in this case, since HLS would proceed to examine
            # their definition as it should.
            return None

        num_ctrl_qubits = high_level_object.num_ctrl_qubits
        decomposition = synth_mcx_noaux_v24(num_ctrl_qubits)
        return decomposition


class MCXSynthesisDefault(HighLevelSynthesisPlugin):
    r"""The default synthesis plugin for a multi-controlled X gate.

    This plugin name is :``mcx.default`` which can be used as the key on
    an :class:`~.HLSConfig` object to use this method with :class:`~.HighLevelSynthesis`.
    """

    def run(self, high_level_object, coupling_map=None, target=None, qubits=None, **options):
        """Run synthesis for the given MCX gate."""

        if not isinstance(high_level_object, (MCXGate, C3XGate, C4XGate)):
            # Unfortunately we occasionally have custom instructions called "mcx"
            # which get wrongly caught by the plugin interface. A simple solution is
            # to return None in this case, since HLS would proceed to examine
            # their definition as it should.
            return None

        # Iteratively run other synthesis methods available

        if (
            decomposition := MCXSynthesisNCleanM15().run(
                high_level_object, coupling_map, target, qubits, **options
            )
        ) is not None:
            return decomposition

        if (
            decomposition := MCXSynthesisNDirtyI15().run(
                high_level_object, coupling_map, target, qubits, **options
            )
        ) is not None:
            return decomposition

        if (
            decomposition := MCXSynthesis1CleanB95().run(
                high_level_object, coupling_map, target, qubits, **options
            )
        ) is not None:
            return decomposition

        return MCXSynthesisNoAuxV24().run(
            high_level_object, coupling_map, target, qubits, **options
        )


class MCMTSynthesisDefault(HighLevelSynthesisPlugin):
    """A default decomposition for MCMT gates."""

    def run(self, high_level_object, coupling_map=None, target=None, qubits=None, **options):
        # first try to use the V-chain synthesis if enough auxiliary qubits are available
        if not isinstance(high_level_object, MCMTGate):
            return None

        if (
            decomposition := MCMTSynthesisVChain().run(
                high_level_object, coupling_map, target, qubits, **options
            )
        ) is not None:
            return decomposition

        return MCMTSynthesisNoAux().run(high_level_object, coupling_map, target, qubits, **options)


class MCMTSynthesisNoAux(HighLevelSynthesisPlugin):
    """A V-chain based synthesis for ``MCMTGate``."""

    def run(self, high_level_object, coupling_map=None, target=None, qubits=None, **options):
        if not isinstance(high_level_object, MCMTGate):
            return None

        base_gate = high_level_object.base_gate
        ctrl_state = options.get("ctrl_state", None)

        if high_level_object.num_target_qubits == 1:
            # no broadcasting needed (makes for better circuit diagrams)
            circuit = QuantumCircuit(high_level_object.num_qubits)
            circuit.append(
                base_gate.control(high_level_object.num_ctrl_qubits, ctrl_state=ctrl_state),
                circuit.qubits,
            )

        else:
            base = QuantumCircuit(high_level_object.num_target_qubits, name=high_level_object.label)
            for i in range(high_level_object.num_target_qubits):
                base.append(base_gate, [i], [])

            circuit = base.control(high_level_object.num_ctrl_qubits, ctrl_state=ctrl_state)

        return circuit.decompose()


class MCMTSynthesisVChain(HighLevelSynthesisPlugin):
    """A V-chain based synthesis for ``MCMTGate``."""

    def run(self, high_level_object, coupling_map=None, target=None, qubits=None, **options):
        if not isinstance(high_level_object, MCMTGate):
            return None

        if options.get("num_clean_ancillas", 0) < high_level_object.num_ctrl_qubits - 1:
            return None  # insufficient number of auxiliary qubits

        ctrl_state = options.get("ctrl_state", None)

        return synth_mcmt_vchain(
            high_level_object.base_gate,
            high_level_object.num_ctrl_qubits,
            high_level_object.num_target_qubits,
            ctrl_state,
        )


class IntComparatorSynthesisDefault(HighLevelSynthesisPlugin):
    """The default synthesis for ``IntegerComparatorGate``.

    Currently this is only supporting an ancilla-based decomposition.
    """

    def run(self, high_level_object, coupling_map=None, target=None, qubits=None, **options):
        num_state_qubits = high_level_object.num_qubits - 1
        num_aux = num_state_qubits - 1
        if options.get("num_clean_ancillas", 0) < num_aux:
            return synth_integer_comparator_greedy(
                num_state_qubits, high_level_object.value, high_level_object.geq
            )

        return synth_integer_comparator_2s(
            num_state_qubits, high_level_object.value, high_level_object.geq
        )


class IntComparatorSynthesisNoAux(HighLevelSynthesisPlugin):
    """A potentially exponentially expensive comparison w/o auxiliary qubits."""

    def run(self, high_level_object, coupling_map=None, target=None, qubits=None, **options):
        return synth_integer_comparator_greedy(
            high_level_object.num_state_qubits, high_level_object.value, high_level_object.geq
        )


class IntComparatorSynthesis2s(HighLevelSynthesisPlugin):
    """An integer comparison based on 2s complement."""

    def run(self, high_level_object, coupling_map=None, target=None, qubits=None, **options):
        num_aux = high_level_object.num_state_qubits - 1
        if options.get("num_clean_ancillas", 0) < num_aux:
            return None

        return synth_integer_comparator_2s(
            high_level_object.num_state_qubits, high_level_object.value, high_level_object.geq
        )


class ModularAdderSynthesisDefault(HighLevelSynthesisPlugin):
    """The default modular adder (no carry in, no carry out qubit) synthesis.

    This plugin name is:``ModularAdder.default`` which can be used as the key on
    an :class:`~.HLSConfig` object to use this method with :class:`~.HighLevelSynthesis`.

    If at least one clean auxiliary qubit is available, the :class:`ModularAdderSynthesisC04`
    is used, otherwise :class:`ModularAdderSynthesisD00`.

    The plugin supports the following plugin-specific options:

    * ``num_clean_ancillas``: The number of clean auxiliary qubits available.

    """

    def run(self, high_level_object, coupling_map=None, target=None, qubits=None, **options):
        if not isinstance(high_level_object, ModularAdderGate):
            return None

        # For up to 5 qubits, the QFT-based adder is best
        if high_level_object.num_state_qubits <= 5:
            decomposition = ModularAdderSynthesisD00().run(
                high_level_object, coupling_map, target, qubits, **options
            )
            if decomposition is not None:
                return decomposition

        # Otherwise, the following decomposition is best (if there are enough ancillas)
        if (
            decomposition := ModularAdderSynthesisC04().run(
                high_level_object, coupling_map, target, qubits, **options
            )
        ) is not None:
            return decomposition

        # Otherwise, use the QFT-adder again
        return ModularAdderSynthesisD00().run(
            high_level_object, coupling_map, target, qubits, **options
        )


class ModularAdderSynthesisC04(HighLevelSynthesisPlugin):
    r"""A ripple-carry adder, modulo :math:`2^n`.

    This plugin name is:``ModularAdder.ripple_c04`` which can be used as the key on
    an :class:`~.HLSConfig` object to use this method with :class:`~.HighLevelSynthesis`.

    This plugin requires at least one clean auxiliary qubit.

    The plugin supports the following plugin-specific options:

    * ``num_clean_ancillas``: The number of clean auxiliary qubits available.

    """

    def run(self, high_level_object, coupling_map=None, target=None, qubits=None, **options):
        if not isinstance(high_level_object, ModularAdderGate):
            return None

        # unless we implement the full adder, this implementation needs an ancilla qubit
        if options.get("num_clean_ancillas", 0) < 1:
            return None

        return adder_ripple_c04(high_level_object.num_state_qubits, kind="fixed")


class ModularAdderSynthesisV95(HighLevelSynthesisPlugin):
    r"""A ripple-carry adder, modulo :math:`2^n`.

    This plugin name is:``ModularAdder.ripple_v95`` which can be used as the key on
    an :class:`~.HLSConfig` object to use this method with :class:`~.HighLevelSynthesis`.

    For an adder on 2 registers with :math:`n` qubits each, this plugin requires at
    least :math:`n-1` clean auxiliary qubit.

    The plugin supports the following plugin-specific options:

    * ``num_clean_ancillas``: The number of clean auxiliary qubits available.

    """

    def run(self, high_level_object, coupling_map=None, target=None, qubits=None, **options):
        if not isinstance(high_level_object, ModularAdderGate):
            return None

        num_state_qubits = high_level_object.num_state_qubits

        # The synthesis method needs n-1 clean ancilla qubits
        if num_state_qubits - 1 > options.get("num_clean_ancillas", 0):
            return None

        return adder_ripple_v95(num_state_qubits, kind="fixed")


class ModularAdderSynthesisD00(HighLevelSynthesisPlugin):
    r"""A QFT-based adder, modulo :math:`2^n`.

    This plugin name is:``ModularAdder.qft_d00`` which can be used as the key on
    an :class:`~.HLSConfig` object to use this method with :class:`~.HighLevelSynthesis`.
    """

    def run(self, high_level_object, coupling_map=None, target=None, qubits=None, **options):
        if not isinstance(high_level_object, ModularAdderGate):
            return None

        return adder_qft_d00(high_level_object.num_state_qubits, kind="fixed", annotated=True)


class HalfAdderSynthesisDefault(HighLevelSynthesisPlugin):
    r"""The default half-adder (no carry in, but a carry out qubit) synthesis.

    If we have an auxiliary qubit available, the Cuccaro ripple-carry adder uses
    :math:`O(n)` CX gates and 1 auxiliary qubit, whereas the Vedral ripple-carry uses more CX
    and :math:`n-1` auxiliary qubits. The QFT-based adder uses no auxiliary qubits, but
    :math:`O(n^2)`, hence it is only used if no auxiliary qubits are available.

    This plugin name is:``HalfAdder.default`` which can be used as the key on
    an :class:`~.HLSConfig` object to use this method with :class:`~.HighLevelSynthesis`.

    If at least one clean auxiliary qubit is available, the :class:`HalfAdderSynthesisC04`
    is used, otherwise :class:`HalfAdderSynthesisD00`.

    The plugin supports the following plugin-specific options:

    * ``num_clean_ancillas``: The number of clean auxiliary qubits available.

    """

    def run(self, high_level_object, coupling_map=None, target=None, qubits=None, **options):
        if not isinstance(high_level_object, HalfAdderGate):
            return None

        # For up to 3 qubits, ripple_v95 is better (if there are enough ancilla qubits)
        if high_level_object.num_state_qubits <= 3:
            decomposition = HalfAdderSynthesisV95().run(
                high_level_object, coupling_map, target, qubits, **options
            )
            if decomposition is not None:
                return decomposition

        # The next best option is to use ripple_c04 (if there are enough ancilla qubits)
        if (
            decomposition := HalfAdderSynthesisC04().run(
                high_level_object, coupling_map, target, qubits, **options
            )
        ) is not None:
            return decomposition

        # The QFT-based adder does not require ancilla qubits and should always succeed
        return HalfAdderSynthesisD00().run(
            high_level_object, coupling_map, target, qubits, **options
        )


class HalfAdderSynthesisC04(HighLevelSynthesisPlugin):
    """A ripple-carry adder with a carry-out bit.

    This plugin name is:``HalfAdder.ripple_c04`` which can be used as the key on
    an :class:`~.HLSConfig` object to use this method with :class:`~.HighLevelSynthesis`.

    This plugin requires at least one clean auxiliary qubit.

    The plugin supports the following plugin-specific options:

    * ``num_clean_ancillas``: The number of clean auxiliary qubits available.

    """

    def run(self, high_level_object, coupling_map=None, target=None, qubits=None, **options):
        if not isinstance(high_level_object, HalfAdderGate):
            return None

        # unless we implement the full adder, this implementation needs an ancilla qubit
        if options.get("num_clean_ancillas", 0) < 1:
            return None

        return adder_ripple_c04(high_level_object.num_state_qubits, kind="half")


class HalfAdderSynthesisV95(HighLevelSynthesisPlugin):
    """A ripple-carry adder with a carry-out bit.

    This plugin name is:``HalfAdder.ripple_v95`` which can be used as the key on
    an :class:`~.HLSConfig` object to use this method with :class:`~.HighLevelSynthesis`.

    For an adder on 2 registers with :math:`n` qubits each, this plugin requires at
    least :math:`n-1` clean auxiliary qubit.

    The plugin supports the following plugin-specific options:

    * ``num_clean_ancillas``: The number of clean auxiliary qubits available.
    """

    def run(self, high_level_object, coupling_map=None, target=None, qubits=None, **options):
        if not isinstance(high_level_object, HalfAdderGate):
            return None

        num_state_qubits = high_level_object.num_state_qubits

        # The synthesis method needs n-1 clean ancilla qubits
        if num_state_qubits - 1 > options.get("num_clean_ancillas", 0):
            return None

        return adder_ripple_v95(num_state_qubits, kind="half")


class HalfAdderSynthesisD00(HighLevelSynthesisPlugin):
    """A QFT-based adder with a carry-in and a carry-out bit.

    This plugin name is:``HalfAdder.qft_d00`` which can be used as the key on
    an :class:`~.HLSConfig` object to use this method with :class:`~.HighLevelSynthesis`.
    """

    def run(self, high_level_object, coupling_map=None, target=None, qubits=None, **options):
        if not isinstance(high_level_object, HalfAdderGate):
            return None

        return adder_qft_d00(high_level_object.num_state_qubits, kind="half", annotated=True)


class FullAdderSynthesisDefault(HighLevelSynthesisPlugin):
    """A ripple-carry adder with a carry-in and a carry-out bit.

    This plugin name is:``FullAdder.default`` which can be used as the key on
    an :class:`~.HLSConfig` object to use this method with :class:`~.HighLevelSynthesis`.
    """

    def run(self, high_level_object, coupling_map=None, target=None, qubits=None, **options):
        if not isinstance(high_level_object, FullAdderGate):
            return None

        # FullAdderSynthesisC04 requires no ancilla qubits and returns better results
        # than FullAdderSynthesisV95 in all cases except for n=1.
        if high_level_object.num_state_qubits == 1:
            decomposition = FullAdderSynthesisV95().run(
                high_level_object, coupling_map, target, qubits, **options
            )
            if decomposition is not None:
                return decomposition

        return FullAdderSynthesisC04().run(
            high_level_object, coupling_map, target, qubits, **options
        )


class FullAdderSynthesisC04(HighLevelSynthesisPlugin):
    """A ripple-carry adder with a carry-in and a carry-out bit.

    This plugin name is:``FullAdder.ripple_c04`` which can be used as the key on
    an :class:`~.HLSConfig` object to use this method with :class:`~.HighLevelSynthesis`.

    This plugin requires no auxiliary qubits.
    """

    def run(self, high_level_object, coupling_map=None, target=None, qubits=None, **options):
        if not isinstance(high_level_object, FullAdderGate):
            return None

        return adder_ripple_c04(high_level_object.num_state_qubits, kind="full")


class FullAdderSynthesisV95(HighLevelSynthesisPlugin):
    """A ripple-carry adder with a carry-in and a carry-out bit.

    This plugin name is:``FullAdder.ripple_v95`` which can be used as the key on
    an :class:`~.HLSConfig` object to use this method with :class:`~.HighLevelSynthesis`.

    For an adder on 2 registers with :math:`n` qubits each, this plugin requires at
    least :math:`n-1` clean auxiliary qubits.

    The plugin supports the following plugin-specific options:

    * ``num_clean_ancillas``: The number of clean auxiliary qubits available.
    """

    def run(self, high_level_object, coupling_map=None, target=None, qubits=None, **options):
        if not isinstance(high_level_object, FullAdderGate):
            return None

        num_state_qubits = high_level_object.num_state_qubits

        # The synthesis method needs n-1 clean ancilla qubits
        if num_state_qubits - 1 > options.get("num_clean_ancillas", 0):
            return None

        return adder_ripple_v95(num_state_qubits, kind="full")


class MultiplierSynthesisH18(HighLevelSynthesisPlugin):
    """A cumulative multiplier based on controlled adders.

    This plugin name is:``Multiplier.cumulative_h18`` which can be used as the key on
    an :class:`~.HLSConfig` object to use this method with :class:`~.HighLevelSynthesis`.
    """

    def run(self, high_level_object, coupling_map=None, target=None, qubits=None, **options):
        if not isinstance(high_level_object, MultiplierGate):
            return None

        return multiplier_cumulative_h18(
            high_level_object.num_state_qubits, high_level_object.num_result_qubits
        )


class MultiplierSynthesisR17(HighLevelSynthesisPlugin):
    """A QFT-based multiplier.

    This plugin name is:``Multiplier.qft_r17`` which can be used as the key on
    an :class:`~.HLSConfig` object to use this method with :class:`~.HighLevelSynthesis`.
    """

    def run(self, high_level_object, coupling_map=None, target=None, qubits=None, **options):
        if not isinstance(high_level_object, MultiplierGate):
            return None

        return multiplier_qft_r17(
            high_level_object.num_state_qubits, high_level_object.num_result_qubits
        )


class PauliEvolutionSynthesisDefault(HighLevelSynthesisPlugin):
    """Synthesize a :class:`.PauliEvolutionGate` using the default synthesis algorithm.

    This plugin name is:``PauliEvolution.default`` which can be used as the key on
    an :class:`~.HLSConfig` object to use this method with :class:`~.HighLevelSynthesis`.

    The following plugin option can be set:

    * preserve_order: If ``False``, allow re-ordering the Pauli terms in the Hamiltonian to
        reduce the circuit depth of the decomposition.

    """

    def run(self, high_level_object, coupling_map=None, target=None, qubits=None, **options):
        if not isinstance(high_level_object, PauliEvolutionGate):
            # Don't do anything if a gate is called "evolution" but is not an
            # actual PauliEvolutionGate
            return None

        algo = high_level_object.synthesis

        if "preserve_order" in options and isinstance(algo, ProductFormula):
            algo.preserve_order = options["preserve_order"]

        return algo.synthesize(high_level_object)


class PauliEvolutionSynthesisRustiq(HighLevelSynthesisPlugin):
    """Synthesize a :class:`.PauliEvolutionGate` using Rustiq.

    This plugin name is :``PauliEvolution.rustiq`` which can be used as the key on
    an :class:`~.HLSConfig` object to use this method with :class:`~.HighLevelSynthesis`.

    The Rustiq synthesis algorithm is described in [1], and is implemented in
    Rust-based quantum circuit synthesis library available at
    https://github.com/smartiel/rustiq-core.

    On large circuits the plugin may take a significant runtime.

    The plugin supports the following additional options:

    * optimize_count (bool): if `True` the synthesis algorithm will try to optimize
        the 2-qubit gate count; and if `False` then the 2-qubit depth.
    * preserve_order (bool): whether the order of paulis should be preserved, up to
        commutativity.
    * upto_clifford (bool): if `True`, the final Clifford operator is not synthesized.
    * upto_phase (bool): if `True`, the global phase of the returned circuit may
        differ from the global phase of the given pauli network.
    * resynth_clifford_method (int): describes the strategy to synthesize the final
        Clifford operator. Allowed values are `0` (naive approach), `1` (qiskit
        greedy synthesis), `2` (rustiq isometry synthesis).

    References:
        1. Timothée Goubault de Brugière and Simon Martiel,
           *Faster and shorter synthesis of Hamiltonian simulation circuits*,
           `arXiv:2404.03280 [quant-ph] <https://arxiv.org/abs/2404.03280>`_

    """

    def run(self, high_level_object, coupling_map=None, target=None, qubits=None, **options):
        if not isinstance(high_level_object, PauliEvolutionGate):
            # Don't do anything if a gate is called "evolution" but is not an
            # actual PauliEvolutionGate
            return None

        algo = high_level_object.synthesis

        if not isinstance(algo, ProductFormula):
            warnings.warn(
                "Cannot apply Rustiq if the evolution synthesis does not implement ``expand``. ",
                stacklevel=2,
                category=RuntimeWarning,
            )
            return None

        if "preserve_order" in options:
            algo.preserve_order = options["preserve_order"]

        num_qubits = high_level_object.num_qubits
        pauli_network = algo.expand(high_level_object)

        optimize_count = options.get("optimize_count", True)
        preserve_order = options.get("preserve_order", True)
        upto_clifford = options.get("upto_clifford", False)
        upto_phase = options.get("upto_phase", False)
        resynth_clifford_method = options.get("resynth_clifford_method", 1)

        return synth_pauli_network_rustiq(
            num_qubits=num_qubits,
            pauli_network=pauli_network,
            optimize_count=optimize_count,
            preserve_order=preserve_order,
            upto_clifford=upto_clifford,
            upto_phase=upto_phase,
            resynth_clifford_method=resynth_clifford_method,
        )


class AnnotatedSynthesisDefault(HighLevelSynthesisPlugin):
    """Synthesize an :class:`.AnnotatedOperation` using the default synthesis algorithm.

    This plugin name is:``annotated.default`` which can be used as the key on
    an :class:`~.HLSConfig` object to use this method with :class:`~.HighLevelSynthesis`.
    """

    def run(self, high_level_object, coupling_map=None, target=None, qubits=None, **options):
        if not isinstance(high_level_object, AnnotatedOperation):
            return None

        operation = high_level_object
        modifiers = high_level_object.modifiers

        # The plugin needs additional information that is not yet passed via the run's method
        # arguments: namely high-level-synthesis data and options, the global qubits over which
        # the operation is defined, and the initial state of each global qubit.
        tracker = options.get("qubit_tracker", None)
        data = options.get("hls_data", None)
        input_qubits = options.get("input_qubits", None)

        if data is None or input_qubits is None:
            raise TranspilerError(
                "The AnnotatedSynthesisDefault plugin should receive data and input_qubits via options."
            )

        if len(modifiers) > 0:
            num_ctrl = sum(
                mod.num_ctrl_qubits for mod in modifiers if isinstance(mod, ControlModifier)
            )
            power = sum(mod.power for mod in modifiers if isinstance(mod, PowerModifier))
            is_inverted = sum(1 for mod in modifiers if isinstance(mod, InverseModifier)) % 2

            # First, synthesize the base operation of this annotated operation.
            # As this step cannot use any control qubits as auxiliary qubits, we use a dedicated
            # tracker (annotated_tracker).
            # The logic is as follows:
            # - annotated_tracker.disable control qubits
            # - if have power or inverse modifiers, annotated_tracker.set_dirty(base_qubits)
            # - synthesize the base operation using annotated tracker
            # - main_tracker.set_dirty(base_qubits)
            #
            # Note that we need to set the base_qubits to dirty if we have power or inverse
            # modifiers. For power: even if the power is a positive integer (that is, we need
            # to repeat the same circuit multiple times), even if the target is initially at |0>,
            # it will generally not be at |0> after one iteration. For inverse: as we
            # flip the order of operations, we cannot exploit which qubits are at |0> as "viewed from
            # the back of the circuit". If we just have control modifiers, we can use the state
            # of base qubits when synthesizing the controlled operation.
            #
            # In addition, all of the other global qubits that are not a part of the annotated
            # operation can be used as they are in all cases, since we are assuming that all of
            # the synthesis methods preserve the states of ancilla qubits.
            annotated_tracker = tracker.copy()
            control_qubits = input_qubits[:num_ctrl]
            base_qubits = input_qubits[num_ctrl:]
            annotated_tracker.disable(control_qubits)  # do not access control qubits
            if power != 0 or is_inverted:
                annotated_tracker.set_dirty(base_qubits)

            # Note that synthesize_operation also returns the output qubits on which the
            # operation is defined, however currently the plugin mechanism has no way
            # to return these (and instead the upstream code greedily grabs some ancilla
            # qubits from the circuit). We should refactor the plugin "run" iterface to
            # return the actual ancilla qubits used.
            synthesized_base_op_result = synthesize_operation(
                operation.base_op, input_qubits[num_ctrl:], data, annotated_tracker
            )

            # The base operation does not need to be synthesized.
            # For simplicity, we wrap the instruction into a circuit. Note that
            # this should not deteriorate the quality of the result.
            if synthesized_base_op_result is None:
                synthesized_base_op = self._instruction_to_circuit(operation.base_op)
            else:
                synthesized_base_op = QuantumCircuit._from_circuit_data(
                    synthesized_base_op_result[0]
                )
            tracker.set_dirty(base_qubits)

            # This step currently does not introduce ancilla qubits. However it makes
            # a lot of sense to allow this in the future.
            synthesized = self._apply_annotations(synthesized_base_op, operation.modifiers)

            return synthesized

        return None

    @staticmethod
    def _apply_annotations(circuit: QuantumCircuit, modifiers: list[Modifier]) -> QuantumCircuit:
        """
        Applies modifiers to a quantum circuit.
        """
        for modifier in modifiers:
            if isinstance(modifier, InverseModifier):
                circuit = circuit.inverse()

            elif isinstance(modifier, ControlModifier):
                if circuit.num_clbits > 0:
                    raise TranspilerError(
                        "AnnotatedSynthesisDefault: cannot control a circuit with classical bits."
                    )

                # Apply the control modifier to each gate in the circuit.
                controlled_circuit = QuantumCircuit(modifier.num_ctrl_qubits + circuit.num_qubits)
                if circuit.global_phase != 0:
                    controlled_op = GlobalPhaseGate(circuit.global_phase).control(
                        num_ctrl_qubits=modifier.num_ctrl_qubits,
                        label=None,
                        ctrl_state=modifier.ctrl_state,
                        annotated=False,
                    )
                    controlled_qubits = list(range(0, modifier.num_ctrl_qubits))
                    controlled_circuit.append(controlled_op, controlled_qubits)
                for inst in circuit:
                    inst_op = inst.operation
                    inst_qubits = inst.qubits
                    controlled_op = inst_op.control(
                        num_ctrl_qubits=modifier.num_ctrl_qubits,
                        label=None,
                        ctrl_state=modifier.ctrl_state,
                        annotated=False,
                    )
                    controlled_qubits = list(range(0, modifier.num_ctrl_qubits)) + [
                        modifier.num_ctrl_qubits + circuit.find_bit(q).index for q in inst_qubits
                    ]
                    controlled_circuit.append(controlled_op, controlled_qubits)

                circuit = controlled_circuit

                if isinstance(circuit, AnnotatedOperation):
                    raise TranspilerError(
                        "AnnotatedSynthesisDefault: failed to synthesize the control modifier."
                    )

            elif isinstance(modifier, PowerModifier):
                circuit = circuit.power(modifier.power)

            else:
                raise TranspilerError(f"AnnotatedSynthesisDefault: Unknown modifier {modifier}.")

        return circuit

    @staticmethod
    def _instruction_to_circuit(op: Operation) -> QuantumCircuit:
        """Wraps a single operation into a quantum circuit."""
        circuit = QuantumCircuit(op.num_qubits, op.num_clbits)
        circuit.append(op, circuit.qubits, circuit.clbits)
        return circuit


class WeightedSumSynthesisDefault(HighLevelSynthesisPlugin):
    """Synthesize a :class:`.WeightedSumGate` using the default synthesis algorithm.

    This plugin name is:``WeightedSum.default`` which can be used as the key on
    an :class:`.HLSConfig` object to use this method with :class:`~.HighLevelSynthesis`.

    .. note::

        This default plugin requires auxiliary qubits. There is currently no implementation
        available without auxiliary qubits.

    """

    def run(self, high_level_object, coupling_map=None, target=None, qubits=None, **options):
        if not isinstance(high_level_object, WeightedSumGate):
            return None

        required_auxiliaries = (
            high_level_object.num_sum_qubits - 1 + int(high_level_object.num_sum_qubits > 2)
        )
        if (num_clean := options.get("num_clean_ancillas", 0)) < required_auxiliaries:
            warnings.warn(
                f"Cannot synthesize a WeightedSumGate on {high_level_object.num_state_qubits} state "
                f"qubits with less than {required_auxiliaries} clean auxiliary qubits. Only "
                f"{num_clean} are available. This will likely lead to a error in HighLevelSynthesis."
            )
            return None

        return synth_weighted_sum_carry(high_level_object)<|MERGE_RESOLUTION|>--- conflicted
+++ resolved
@@ -488,6 +488,7 @@
     ControlModifier,
     InverseModifier,
     PowerModifier,
+    _canonicalize_modifiers,
 )
 from qiskit.transpiler.coupling import CouplingMap
 
@@ -537,13 +538,9 @@
 )
 from qiskit.quantum_info.operators import Clifford
 from qiskit.transpiler.passes.routing.algorithms import ApproximateTokenSwapper
-<<<<<<< HEAD
-
-=======
 from qiskit.transpiler.exceptions import TranspilerError
 
-from qiskit._accelerate.high_level_synthesis import synthesize_operation
->>>>>>> 96ebf2ad
+from qiskit._accelerate.high_level_synthesis import synthesize_operation, HighLevelSynthesisData
 from .plugin import HighLevelSynthesisPlugin
 
 
@@ -1788,8 +1785,16 @@
     """
 
     def run(self, high_level_object, coupling_map=None, target=None, qubits=None, **options):
+        # The plugin is triggered based on the name (i.e. for operations called "annotated").
+        # However, we should only do something when the operation is truthfully an AnnotatedOperation.
         if not isinstance(high_level_object, AnnotatedOperation):
             return None
+
+        # Combine the modifiers. If the were no modifiers, or the modifiers magically canceled out,
+        # return the quantum circuit containing the base operation.
+        high_level_object = self._canonicalize_op(high_level_object)
+        if not isinstance(high_level_object, AnnotatedOperation):
+            return self._instruction_to_circuit(high_level_object)
 
         operation = high_level_object
         modifiers = high_level_object.modifiers
@@ -1806,67 +1811,127 @@
                 "The AnnotatedSynthesisDefault plugin should receive data and input_qubits via options."
             )
 
-        if len(modifiers) > 0:
-            num_ctrl = sum(
-                mod.num_ctrl_qubits for mod in modifiers if isinstance(mod, ControlModifier)
-            )
-            power = sum(mod.power for mod in modifiers if isinstance(mod, PowerModifier))
-            is_inverted = sum(1 for mod in modifiers if isinstance(mod, InverseModifier)) % 2
-
-            # First, synthesize the base operation of this annotated operation.
-            # As this step cannot use any control qubits as auxiliary qubits, we use a dedicated
-            # tracker (annotated_tracker).
-            # The logic is as follows:
-            # - annotated_tracker.disable control qubits
-            # - if have power or inverse modifiers, annotated_tracker.set_dirty(base_qubits)
-            # - synthesize the base operation using annotated tracker
-            # - main_tracker.set_dirty(base_qubits)
-            #
-            # Note that we need to set the base_qubits to dirty if we have power or inverse
-            # modifiers. For power: even if the power is a positive integer (that is, we need
-            # to repeat the same circuit multiple times), even if the target is initially at |0>,
-            # it will generally not be at |0> after one iteration. For inverse: as we
-            # flip the order of operations, we cannot exploit which qubits are at |0> as "viewed from
-            # the back of the circuit". If we just have control modifiers, we can use the state
-            # of base qubits when synthesizing the controlled operation.
-            #
-            # In addition, all of the other global qubits that are not a part of the annotated
-            # operation can be used as they are in all cases, since we are assuming that all of
-            # the synthesis methods preserve the states of ancilla qubits.
-            annotated_tracker = tracker.copy()
-            control_qubits = input_qubits[:num_ctrl]
-            base_qubits = input_qubits[num_ctrl:]
-            annotated_tracker.disable(control_qubits)  # do not access control qubits
-            if power != 0 or is_inverted:
-                annotated_tracker.set_dirty(base_qubits)
-
-            # Note that synthesize_operation also returns the output qubits on which the
-            # operation is defined, however currently the plugin mechanism has no way
-            # to return these (and instead the upstream code greedily grabs some ancilla
-            # qubits from the circuit). We should refactor the plugin "run" iterface to
-            # return the actual ancilla qubits used.
-            synthesized_base_op_result = synthesize_operation(
-                operation.base_op, input_qubits[num_ctrl:], data, annotated_tracker
-            )
-
-            # The base operation does not need to be synthesized.
-            # For simplicity, we wrap the instruction into a circuit. Note that
-            # this should not deteriorate the quality of the result.
-            if synthesized_base_op_result is None:
-                synthesized_base_op = self._instruction_to_circuit(operation.base_op)
-            else:
-                synthesized_base_op = QuantumCircuit._from_circuit_data(
-                    synthesized_base_op_result[0]
-                )
-            tracker.set_dirty(base_qubits)
-
+        # The synthesis consists of two steps:
+        #   - First, we synthesize the base operation.
+        #   - Second, we apply modifiers to this circuit.
+        #
+        # An important optimization (similar to the code in ``add_control.py``) is to synthesize
+        # the base operation with respect to a larger set of "basis" gates, to which the control
+        # logic can be added more efficiently. In particular, we add annotated operations to be
+        # in this larger set, exploting the fact that adding control to annotated operations
+        # returns a new annotated operation with an extended list of modifiers.
+        #
+        # Note that it is fine for this function to return a circuit with high-level objects
+        # (including annotated operations) as the HighLevelSynthesis transpiler pass will
+        # recursively re-synthesize this circuit, However, we should always guarantee that some
+        # progress is made.
+        basis = {
+            "p",
+            "u",
+            "x",
+            "z",
+            "y",
+            "h",
+            "sx",
+            "sxdg",
+            "rx",
+            "ry",
+            "rz",
+            "cx",
+            "cz",
+            "annotated",
+            "mcx",
+            "qft",
+        }
+
+        base_synthesis_data = HighLevelSynthesisData(
+            hls_config=data.hls_config,
+            hls_plugin_manager=data.hls_plugin_manager,
+            coupling_map=None,
+            target=None,
+            equivalence_library=data.equivalence_library,
+            hls_op_names=data.hls_op_names,
+            device_insts=basis,
+            use_physical_indices=data.use_physical_indices,
+            min_qubits=0,
+            unroll_definitions=data.unroll_definitions,
+        )
+
+        num_ctrl = sum(mod.num_ctrl_qubits for mod in modifiers if isinstance(mod, ControlModifier))
+        power = sum(mod.power for mod in modifiers if isinstance(mod, PowerModifier))
+        is_inverted = sum(1 for mod in modifiers if isinstance(mod, InverseModifier)) % 2
+
+        # First, synthesize the base operation of this annotated operation.
+        # As this step cannot use any control qubits as auxiliary qubits, we use a dedicated
+        # tracker (annotated_tracker).
+        # The logic is as follows:
+        # - annotated_tracker.disable control qubits
+        # - if have power or inverse modifiers, annotated_tracker.set_dirty(base_qubits)
+        # - synthesize the base operation using annotated tracker
+        # - main_tracker.set_dirty(base_qubits)
+        #
+        # Note that we need to set the base_qubits to dirty if we have power or inverse
+        # modifiers. For power: even if the power is a positive integer (that is, we need
+        # to repeat the same circuit multiple times), even if the target is initially at |0>,
+        # it will generally not be at |0> after one iteration. For inverse: as we
+        # flip the order of operations, we cannot exploit which qubits are at |0> as "viewed from
+        # the back of the circuit". If we just have control modifiers, we can use the state
+        # of base qubits when synthesizing the controlled operation.
+        #
+        # In addition, all of the other global qubits that are not a part of the annotated
+        # operation can be used as they are in all cases, since we are assuming that all of
+        # the synthesis methods preserve the states of ancilla qubits.
+        annotated_tracker = tracker.copy()
+        control_qubits = input_qubits[:num_ctrl]
+        base_qubits = input_qubits[num_ctrl:]
+        annotated_tracker.disable(control_qubits)  # do not access control qubits
+        if power != 0 or is_inverted:
+            annotated_tracker.set_dirty(base_qubits)
+
+        # Note that synthesize_operation also returns the output qubits on which the
+        # operation is defined, however currently the plugin mechanism has no way
+        # to return these (and instead the upstream code greedily grabs some ancilla
+        # qubits from the circuit). We should refactor the plugin "run" iterface to
+        # return the actual ancilla qubits used.
+        synthesized_base_op_result = synthesize_operation(
+            operation.base_op, base_qubits, base_synthesis_data, annotated_tracker
+        )
+
+        # The base operation does not need to be synthesized.
+        # For simplicity, we wrap the instruction into a circuit. Note that
+        # this should not deteriorate the quality of the result.
+        if synthesized_base_op_result is None:
+            synthesized_base_op = self._instruction_to_circuit(operation.base_op)
+        else:
+            synthesized_base_op = QuantumCircuit._from_circuit_data(synthesized_base_op_result[0])
+        tracker.set_dirty(base_qubits)
+
+        # As one simple optimization, we apply conjugate decomposition to the circuit obtained
+        # while synthesizing the base operator.
+        conjugate_decomp = self._conjugate_decomposition(synthesized_base_op)
+
+        if conjugate_decomp is None:
+            # Apply annotations to the whole circuit.
             # This step currently does not introduce ancilla qubits. However it makes
             # a lot of sense to allow this in the future.
             synthesized = self._apply_annotations(synthesized_base_op, operation.modifiers)
-
-            return synthesized
-
-        return None
+        else:
+            # Apply annotations only to the middle part of the circuit.
+            (front, middle, back) = conjugate_decomp
+            synthesized = QuantumCircuit(operation.num_qubits)
+            synthesized.compose(
+                front, synthesized.qubits[num_ctrl : operation.num_qubits], inplace=True
+            )
+            synthesized.compose(
+                self._apply_annotations(middle, operation.modifiers),
+                synthesized.qubits,
+                inplace=True,
+            )
+            synthesized.compose(
+                back, synthesized.qubits[num_ctrl : operation.num_qubits], inplace=True
+            )
+
+        return synthesized
 
     @staticmethod
     def _apply_annotations(circuit: QuantumCircuit, modifiers: list[Modifier]) -> QuantumCircuit:
@@ -1930,6 +1995,109 @@
         circuit.append(op, circuit.qubits, circuit.clbits)
         return circuit
 
+    @staticmethod
+    def _instruction_to_circuit(op: Operation) -> QuantumCircuit:
+        """Wraps a single operation into a quantum circuit."""
+        circuit = QuantumCircuit(op.num_qubits, op.num_clbits)
+        circuit.append(op, circuit.qubits, circuit.clbits)
+        return circuit
+
+    @staticmethod
+    def _canonicalize_op(op: Operation) -> Operation:
+        """
+        Combines recursive annotated operations and canonicalizes modifiers.
+        """
+        cur = op
+        all_modifiers = []
+
+        while isinstance(cur, AnnotatedOperation):
+            all_modifiers.append(cur.modifiers)
+            cur = cur.base_op
+
+        new_modifiers = []
+        for modifiers in all_modifiers[::-1]:
+            new_modifiers.extend(modifiers)
+
+        canonical_modifiers = _canonicalize_modifiers(new_modifiers)
+
+        if not canonical_modifiers:
+            return cur
+
+        return AnnotatedOperation(cur, canonical_modifiers)
+
+    @staticmethod
+    def _are_inverse_ops(inst1: "CircuitInstruction", inst2: "CircuitInstruction"):
+        """A very naive function that checks whether two circuit instructions are inverse of
+        each other. The main use-case covered is a ``QFTGate`` and its inverse, represented as
+        an ``AnnotatedOperation`` with a single ``InverseModifier``.
+        """
+        res = False
+
+        if (
+            inst1.qubits != inst2.qubits
+            or inst1.clbits != inst2.clbits
+            or inst1.params != inst2.params
+        ):
+            return False
+
+        op1 = inst1.operation
+        op2 = inst2.operation
+
+        ann1 = isinstance(op1, AnnotatedOperation)
+        ann2 = isinstance(op2, AnnotatedOperation)
+
+        if not ann1 and not ann2:
+            res = op1 == op2.inverse()
+        elif not ann1 and ann2 and op2.modifiers == [InverseModifier()]:
+            res = op1 == op2.base_op
+        elif not ann2 and ann1 and op1.modifiers == [InverseModifier()]:
+            res = op1.base_op == op2
+
+        return res
+
+    @staticmethod
+    def _conjugate_decomposition(
+        circuit: QuantumCircuit,
+    ) -> tuple[QuantumCircuit, QuantumCircuit, QuantumCircuit] | None:
+        """
+        Decomposes a circuit ``A`` into 3 sub-circuits ``P``, ``Q``, ``R`` such that
+        ``A = P -- Q -- R`` and ``R = P^{-1}``.
+
+        This is accomplished by iteratively finding inverse nodes at the front and at the back of the
+        circuit.
+
+        The function returns ``None`` when ``P`` and ``R`` are empty.
+        """
+        num_gates = circuit.size()
+
+        idx = 0
+        ridx = num_gates - 1
+
+        while True:
+            if idx >= ridx:
+                break
+            if AnnotatedSynthesisDefault._are_inverse_ops(circuit[idx], circuit[ridx]):
+                idx += 1
+                ridx -= 1
+            else:
+                break
+
+        if idx == 0:
+            return None
+
+        front_circuit = circuit.copy_empty_like()
+        front_circuit.global_phase = 0
+        for i in range(0, idx):
+            front_circuit.append(circuit[i])
+        middle_circuit = circuit.copy_empty_like()  # inherits the global phase
+        for i in range(idx, ridx + 1):
+            middle_circuit.append(circuit[i])
+        back_circuit = circuit.copy_empty_like()
+        back_circuit.global_phase = 0
+        for i in range(ridx + 1, num_gates):
+            back_circuit.append(circuit[i])
+        return (front_circuit, middle_circuit, back_circuit)
+
 
 class WeightedSumSynthesisDefault(HighLevelSynthesisPlugin):
     """Synthesize a :class:`.WeightedSumGate` using the default synthesis algorithm.
