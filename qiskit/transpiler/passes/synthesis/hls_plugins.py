# This code is part of Qiskit.
#
# (C) Copyright IBM 2022, 2023.
#
# This code is licensed under the Apache License, Version 2.0. You may
# obtain a copy of this license in the LICENSE.txt file in the root directory
# of this source tree or at http://www.apache.org/licenses/LICENSE-2.0.
#
# Any modifications or derivative works of this code must retain this
# copyright notice, and modified files need to carry a notice indicating
# that they have been altered from the originals.


"""

High Level Synthesis Plugins
-----------------------------

Clifford Synthesis
''''''''''''''''''

.. list-table:: Plugins for :class:`qiskit.quantum_info.Clifford` (key = ``"clifford"``)
    :header-rows: 1

    * - Plugin name
      - Plugin class
      - Targeted connectivity
      - Description
    * - ``"ag"``
      - :class:`~.AGSynthesisClifford`
      - all-to-all
      - greedily optimizes CX-count
    * - ``"bm"``
      - :class:`~.BMSynthesisClifford`
      - all-to-all
      - optimal count for `n=2,3`; used in ``"default"`` for `n=2,3`
    * - ``"greedy"``
      - :class:`~.GreedySynthesisClifford`
      - all-to-all
      - greedily optimizes CX-count; used in ``"default"`` for `n>=4`
    * - ``"layers"``
      - :class:`~.LayerSynthesisClifford`
      - all-to-all
      -
    * - ``"lnn"``
      - :class:`~.LayerLnnSynthesisClifford`
      - linear
      - many CX-gates but guarantees CX-depth of at most `7*n+2`
    * - ``"default"``
      - :class:`~.DefaultSynthesisClifford`
      - all-to-all
      - usually best for optimizing CX-count (and optimal CX-count for `n=2,3`)

.. autosummary::
   :toctree: ../stubs/

   AGSynthesisClifford
   BMSynthesisClifford
   GreedySynthesisClifford
   LayerSynthesisClifford
   LayerLnnSynthesisClifford
   DefaultSynthesisClifford


Linear Function Synthesis
'''''''''''''''''''''''''

.. list-table:: Plugins for :class:`.LinearFunction` (key = ``"linear"``)
    :header-rows: 1

    * - Plugin name
      - Plugin class
      - Targeted connectivity
      - Description
    * - ``"kms"``
      - :class:`~.KMSSynthesisLinearFunction`
      - linear
      - many CX-gates but guarantees CX-depth of at most `5*n`
    * - ``"pmh"``
      - :class:`~.PMHSynthesisLinearFunction`
      - all-to-all
      - greedily optimizes CX-count; used in ``"default"``
    * - ``"default"``
      - :class:`~.DefaultSynthesisLinearFunction`
      - all-to-all
      - best for optimizing CX-count

.. autosummary::
   :toctree: ../stubs/

   KMSSynthesisLinearFunction
   PMHSynthesisLinearFunction
   DefaultSynthesisLinearFunction


Pauli Evolution Synthesis
'''''''''''''''''''''''''

.. list-table:: Plugins for :class:`.PauliEvolutionGate` (key = ``"PauliEvolution"``)
    :header-rows: 1

    * - Plugin name
      - Plugin class
      - Description
    * - ``"default"``
      - :class:`.PauliEvolutionSynthesisDefault`
      - use a diagonalizing Clifford per Pauli term

Permutation Synthesis
'''''''''''''''''''''

.. list-table:: Plugins for :class:`.PermutationGate` (key = ``"permutation"``)
    :header-rows: 1

    * - Plugin name
      - Plugin class
      - Targeted connectivity
      - Description
    * - ``"basic"``
      - :class:`~.BasicSynthesisPermutation`
      - all-to-all
      - optimal SWAP-count; used in ``"default"``
    * - ``"acg"``
      - :class:`~.ACGSynthesisPermutation`
      - all-to-all
      - guarantees SWAP-depth of at most `2`
    * - ``"kms"``
      - :class:`~.KMSSynthesisPermutation`
      - linear
      - many SWAP-gates, but guarantees SWAP-depth of at most `n`
    * - ``"token_swapper"``
      - :class:`~.TokenSwapperSynthesisPermutation`
      - any
      - greedily optimizes SWAP-count for arbitrary connectivity
    * - ``"default"``
      - :class:`~.BasicSynthesisPermutation`
      - all-to-all
      - best for optimizing SWAP-count

.. autosummary::
   :toctree: ../stubs/

   BasicSynthesisPermutation
   ACGSynthesisPermutation
   KMSSynthesisPermutation
   TokenSwapperSynthesisPermutation


QFT Synthesis
'''''''''''''

.. list-table:: Plugins for :class:`.QFTGate` (key = ``"qft"``)
    :header-rows: 1

    * - Plugin name
      - Plugin class
      - Targeted connectivity
    * - ``"full"``
      - :class:`~.QFTSynthesisFull`
      - all-to-all
    * - ``"line"``
      - :class:`~.QFTSynthesisLine`
      - linear
    * - ``"default"``
      - :class:`~.QFTSynthesisFull`
      - all-to-all

.. autosummary::
   :toctree: ../stubs/

   QFTSynthesisFull
   QFTSynthesisLine


MCX Synthesis
'''''''''''''

The following table lists synthesis plugins available for an :class:`.MCXGate` gate
with `k` control qubits. If the available number of clean/dirty auxiliary qubits is
not sufficient, the corresponding synthesis method will return `None`.

.. list-table:: Plugins for :class:`.MCXGate` (key = ``"mcx"``)
    :header-rows: 1

    * - Plugin name
      - Plugin class
      - Number of clean ancillas
      - Number of dirty ancillas
      - Description
    * - ``"gray_code"``
      - :class:`~.MCXSynthesisGrayCode`
      - `0`
      - `0`
      - exponentially many CX gates; use only for small values of `k`
    * - ``"noaux_v24"``
      - :class:`~.MCXSynthesisNoAuxV24`
      - `0`
      - `0`
      - quadratic number of CX gates; use instead of ``"gray_code"`` for large values of `k`
    * - ``"n_clean_m15"``
      - :class:`~.MCXSynthesisNCleanM15`
      - `k-2`
      - `0`
      - at most `6*k-6` CX gates
    * - ``"n_dirty_i15"``
      - :class:`~.MCXSynthesisNDirtyI15`
      - `0`
      - `k-2`
      - at most `8*k-6` CX gates
    * - ``"1_clean_b95"``
      - :class:`~.MCXSynthesis1CleanB95`
      - `1`
      - `0`
      - at most `16*k-8` CX gates
    * - ``"default"``
      - :class:`~.MCXSynthesisDefault`
      - any
      - any
      - chooses the best algorithm based on the ancillas available

.. autosummary::
   :toctree: ../stubs/

   MCXSynthesisGrayCode
   MCXSynthesisNoAuxV24
   MCXSynthesisNCleanM15
   MCXSynthesisNDirtyI15
   MCXSynthesis1CleanB95
   MCXSynthesisDefault

MCMT Synthesis
''''''''''''''

.. list-table:: Plugins for :class:`.MCMTGate` (key = ``"mcmt"``)
    :header-rows: 1

    * - Plugin name
      - Plugin class
      - Number of clean ancillas
      - Number of dirty ancillas
      - Description
    * - ``"vchain"``
      - :class:`.MCMTSynthesisVChain`
      - `k-1`
      - `0`
      - uses a linear number of Toffoli gates
    * - ``"noaux"``
      - :class:`~.MCMTSynthesisNoAux`
      - `0`
      - `0`
      - uses Qiskit's standard control mechanism
    * - ``"default"``
      - :class:`~.MCMTSynthesisDefault`
      - any
      - any
      - chooses the best algorithm based on the ancillas available

.. autosummary::
   :toctree: ../stubs/

   MCMTSynthesisVChain
   MCMTSynthesisNoAux
   MCMTSynthesisDefault

<<<<<<< HEAD

Pauli Evolution Synthesis
'''''''''''''''''''''''''

.. list-table:: Plugins for :class:`.PauliEvolutionGate` (key = ``"PauliEvolution"``)
=======
Modular Adder Synthesis
'''''''''''''''''''''''

.. list-table:: Plugins for :class:`.ModularAdderGate` (key = ``"ModularAdder"``)
    :header-rows: 1

    * - Plugin name
      - Plugin class
      - Number of clean ancillas
      - Description
    * - ``"ripple_cdkm"``
      - :class:`.ModularAdderSynthesisC04`
      - 1
      - a ripple-carry adder
    * - ``"ripple_vbe"``
      - :class:`.ModularAdderSynthesisV95`
      - :math:`n-1`, for :math:`n`-bit numbers
      - a ripple-carry adder
    * - ``"qft"``
      - :class:`.ModularAdderSynthesisD00`
      - 0
      - a QFT-based adder

.. autosummary::
   :toctree: ../stubs/

   ModularAdderSynthesisC04
   ModularAdderSynthesisD00
   ModularAdderSynthesisV95

Half Adder Synthesis
''''''''''''''''''''

.. list-table:: Plugins for :class:`.HalfAdderGate` (key = ``"HalfAdder"``)
    :header-rows: 1

    * - Plugin name
      - Plugin class
      - Number of clean ancillas
      - Description
    * - ``"ripple_cdkm"``
      - :class:`.HalfAdderSynthesisC04`
      - 1
      - a ripple-carry adder
    * - ``"ripple_vbe"``
      - :class:`.HalfAdderSynthesisV95`
      - :math:`n-1`, for :math:`n`-bit numbers
      - a ripple-carry adder
    * - ``"qft"``
      - :class:`.HalfAdderSynthesisD00`
      - 0
      - a QFT-based adder

.. autosummary::
   :toctree: ../stubs/

   HalfAdderSynthesisC04
   HalfAdderSynthesisD00
   HalfAdderSynthesisV95

Full Adder Synthesis
''''''''''''''''''''

.. list-table:: Plugins for :class:`.FullAdderGate` (key = ``"FullAdder"``)
    :header-rows: 1

    * - Plugin name
      - Plugin class
      - Number of clean ancillas
      - Description
    * - ``"ripple_cdkm"``
      - :class:`.FullAdderSynthesisC04`
      - 0
      - a ripple-carry adder
    * - ``"ripple_vbe"``
      - :class:`.FullAdderSynthesisV95`
      - :math:`n-1`, for :math:`n`-bit numbers
      - a ripple-carry adder

.. autosummary::
   :toctree: ../stubs/

   FullAdderSynthesisC04
   FullAdderSynthesisV95


Multiplier Synthesis
''''''''''''''''''''

.. list-table:: Plugins for :class:`.MultiplierGate` (key = ``"Multiplier"``)
>>>>>>> 4fd2a4e4
    :header-rows: 1

    * - Plugin name
      - Plugin class
<<<<<<< HEAD
      - Targeted connectivity
    * - ``"rustiq"``
      - :class:`~.PauliEvolutionSynthesisRustiq`
      - all-to-all
    * - ``"default"``
      - :class:`~.PauliEvolutionSynthesisDefault`
      - all-to-all
=======
      - Number of clean ancillas
      - Description
    * - ``"cumulative"``
      - :class:`.MultiplierSynthesisH18`
      - depending on the :class:`.AdderGate` used
      - a cumulative adder based on controlled adders
    * - ``"qft"``
      - :class:`.MultiplierSynthesisR17`
      - 0
      - a QFT-based multiplier
>>>>>>> 4fd2a4e4

.. autosummary::
   :toctree: ../stubs/

<<<<<<< HEAD
   PauliEvolutionSynthesisDefault
   PauliEvolutionSynthesisRustiq
=======
   MultiplierSynthesisH18
   MultiplierSynthesisR17
>>>>>>> 4fd2a4e4

"""

from __future__ import annotations

import warnings
import numpy as np
import rustworkx as rx

from qiskit.circuit.quantumcircuit import QuantumCircuit
from qiskit.circuit.library import (
    LinearFunction,
    QFTGate,
    MCXGate,
    C3XGate,
    C4XGate,
<<<<<<< HEAD
    PauliEvolutionGate,
=======
    ModularAdderGate,
    HalfAdderGate,
    FullAdderGate,
    MultiplierGate,
>>>>>>> 4fd2a4e4
)
from qiskit.transpiler.exceptions import TranspilerError
from qiskit.transpiler.coupling import CouplingMap

from qiskit.synthesis.clifford import (
    synth_clifford_full,
    synth_clifford_layers,
    synth_clifford_depth_lnn,
    synth_clifford_greedy,
    synth_clifford_ag,
    synth_clifford_bm,
)
from qiskit.synthesis.linear import (
    synth_cnot_count_full_pmh,
    synth_cnot_depth_line_kms,
    calc_inverse_matrix,
)
from qiskit.synthesis.linear.linear_circuits_utils import transpose_cx_circ
from qiskit.synthesis.permutation import (
    synth_permutation_basic,
    synth_permutation_acg,
    synth_permutation_depth_lnn_kms,
)
from qiskit.synthesis.qft import (
    synth_qft_full,
    synth_qft_line,
)
from qiskit.synthesis.multi_controlled import (
    synth_mcx_n_dirty_i15,
    synth_mcx_n_clean_m15,
    synth_mcx_1_clean_b95,
    synth_mcx_gray_code,
    synth_mcx_noaux_v24,
    synth_mcmt_vchain,
)
<<<<<<< HEAD
from qiskit.synthesis.evolution import ProductFormula, synth_pauli_network_rustiq
=======
from qiskit.synthesis.arithmetic import (
    adder_ripple_c04,
    adder_qft_d00,
    adder_ripple_v95,
    multiplier_qft_r17,
    multiplier_cumulative_h18,
)
>>>>>>> 4fd2a4e4
from qiskit.transpiler.passes.routing.algorithms import ApproximateTokenSwapper
from .plugin import HighLevelSynthesisPlugin


class DefaultSynthesisClifford(HighLevelSynthesisPlugin):
    """The default clifford synthesis plugin.

    For N <= 3 qubits this is the optimal CX cost decomposition by Bravyi, Maslov.
    For N > 3 qubits this is done using the general non-optimal greedy compilation
    routine from reference by Bravyi, Hu, Maslov, Shaydulin.

    This plugin name is :``clifford.default`` which can be used as the key on
    an :class:`~.HLSConfig` object to use this method with :class:`~.HighLevelSynthesis`.
    """

    def run(self, high_level_object, coupling_map=None, target=None, qubits=None, **options):
        """Run synthesis for the given Clifford."""
        decomposition = synth_clifford_full(high_level_object)
        return decomposition


class AGSynthesisClifford(HighLevelSynthesisPlugin):
    """Clifford synthesis plugin based on the Aaronson-Gottesman method.

    This plugin name is :``clifford.ag`` which can be used as the key on
    an :class:`~.HLSConfig` object to use this method with :class:`~.HighLevelSynthesis`.
    """

    def run(self, high_level_object, coupling_map=None, target=None, qubits=None, **options):
        """Run synthesis for the given Clifford."""
        decomposition = synth_clifford_ag(high_level_object)
        return decomposition


class BMSynthesisClifford(HighLevelSynthesisPlugin):
    """Clifford synthesis plugin based on the Bravyi-Maslov method.

    The method only works on Cliffords with at most 3 qubits, for which it
    constructs the optimal CX cost decomposition.

    This plugin name is :``clifford.bm`` which can be used as the key on
    an :class:`~.HLSConfig` object to use this method with :class:`~.HighLevelSynthesis`.
    """

    def run(self, high_level_object, coupling_map=None, target=None, qubits=None, **options):
        """Run synthesis for the given Clifford."""
        if high_level_object.num_qubits <= 3:
            decomposition = synth_clifford_bm(high_level_object)
        else:
            decomposition = None
        return decomposition


class GreedySynthesisClifford(HighLevelSynthesisPlugin):
    """Clifford synthesis plugin based on the greedy synthesis
    Bravyi-Hu-Maslov-Shaydulin method.

    This plugin name is :``clifford.greedy`` which can be used as the key on
    an :class:`~.HLSConfig` object to use this method with :class:`~.HighLevelSynthesis`.
    """

    def run(self, high_level_object, coupling_map=None, target=None, qubits=None, **options):
        """Run synthesis for the given Clifford."""
        decomposition = synth_clifford_greedy(high_level_object)
        return decomposition


class LayerSynthesisClifford(HighLevelSynthesisPlugin):
    """Clifford synthesis plugin based on the Bravyi-Maslov method
    to synthesize Cliffords into layers.

    This plugin name is :``clifford.layers`` which can be used as the key on
    an :class:`~.HLSConfig` object to use this method with :class:`~.HighLevelSynthesis`.
    """

    def run(self, high_level_object, coupling_map=None, target=None, qubits=None, **options):
        """Run synthesis for the given Clifford."""
        decomposition = synth_clifford_layers(high_level_object)
        return decomposition


class LayerLnnSynthesisClifford(HighLevelSynthesisPlugin):
    """Clifford synthesis plugin based on the Bravyi-Maslov method
    to synthesize Cliffords into layers, with each layer synthesized
    adhering to LNN connectivity.

    This plugin name is :``clifford.lnn`` which can be used as the key on
    an :class:`~.HLSConfig` object to use this method with :class:`~.HighLevelSynthesis`.
    """

    def run(self, high_level_object, coupling_map=None, target=None, qubits=None, **options):
        """Run synthesis for the given Clifford."""
        decomposition = synth_clifford_depth_lnn(high_level_object)
        return decomposition


class DefaultSynthesisLinearFunction(HighLevelSynthesisPlugin):
    """The default linear function synthesis plugin.

    This plugin name is :``linear_function.default`` which can be used as the key on
    an :class:`~.HLSConfig` object to use this method with :class:`~.HighLevelSynthesis`.
    """

    def run(self, high_level_object, coupling_map=None, target=None, qubits=None, **options):
        """Run synthesis for the given LinearFunction."""
        decomposition = synth_cnot_count_full_pmh(high_level_object.linear)
        return decomposition


class KMSSynthesisLinearFunction(HighLevelSynthesisPlugin):
    """Linear function synthesis plugin based on the Kutin-Moulton-Smithline method.

    This plugin name is :``linear_function.kms`` which can be used as the key on
    an :class:`~.HLSConfig` object to use this method with :class:`~.HighLevelSynthesis`.

    The plugin supports the following plugin-specific options:

    * use_inverted: Indicates whether to run the algorithm on the inverse matrix
        and to invert the synthesized circuit.
        In certain cases this provides a better decomposition than the direct approach.
    * use_transposed: Indicates whether to run the algorithm on the transposed matrix
        and to invert the order of CX gates in the synthesized circuit.
        In certain cases this provides a better decomposition than the direct approach.

    """

    def run(self, high_level_object, coupling_map=None, target=None, qubits=None, **options):
        """Run synthesis for the given LinearFunction."""

        if not isinstance(high_level_object, LinearFunction):
            raise TranspilerError(
                "PMHSynthesisLinearFunction only accepts objects of type LinearFunction"
            )

        use_inverted = options.get("use_inverted", False)
        use_transposed = options.get("use_transposed", False)

        mat = high_level_object.linear.astype(bool, copy=False)

        if use_transposed:
            mat = np.transpose(mat)
        if use_inverted:
            mat = calc_inverse_matrix(mat)

        decomposition = synth_cnot_depth_line_kms(mat)

        if use_transposed:
            decomposition = transpose_cx_circ(decomposition)
        if use_inverted:
            decomposition = decomposition.inverse()

        return decomposition


class PMHSynthesisLinearFunction(HighLevelSynthesisPlugin):
    """Linear function synthesis plugin based on the Patel-Markov-Hayes method.

    This plugin name is :``linear_function.pmh`` which can be used as the key on
    an :class:`~.HLSConfig` object to use this method with :class:`~.HighLevelSynthesis`.

    The plugin supports the following plugin-specific options:

    * section size: The size of each section used in the Patel–Markov–Hayes algorithm [1].
    * use_inverted: Indicates whether to run the algorithm on the inverse matrix
        and to invert the synthesized circuit.
        In certain cases this provides a better decomposition than the direct approach.
    * use_transposed: Indicates whether to run the algorithm on the transposed matrix
        and to invert the order of CX gates in the synthesized circuit.
        In certain cases this provides a better decomposition than the direct approach.

    References:
        1. Patel, Ketan N., Igor L. Markov, and John P. Hayes,
           *Optimal synthesis of linear reversible circuits*,
           Quantum Information & Computation 8.3 (2008): 282-294.
           `arXiv:quant-ph/0302002 [quant-ph] <https://arxiv.org/abs/quant-ph/0302002>`_
    """

    def run(self, high_level_object, coupling_map=None, target=None, qubits=None, **options):
        """Run synthesis for the given LinearFunction."""

        if not isinstance(high_level_object, LinearFunction):
            raise TranspilerError(
                "PMHSynthesisLinearFunction only accepts objects of type LinearFunction"
            )

        section_size = options.get("section_size", 2)
        use_inverted = options.get("use_inverted", False)
        use_transposed = options.get("use_transposed", False)

        mat = high_level_object.linear.astype(bool, copy=False)

        if use_transposed:
            mat = np.transpose(mat)
        if use_inverted:
            mat = calc_inverse_matrix(mat)

        decomposition = synth_cnot_count_full_pmh(mat, section_size=section_size)

        if use_transposed:
            decomposition = transpose_cx_circ(decomposition)
        if use_inverted:
            decomposition = decomposition.inverse()

        return decomposition


class KMSSynthesisPermutation(HighLevelSynthesisPlugin):
    """The permutation synthesis plugin based on the Kutin, Moulton, Smithline method.

    This plugin name is :``permutation.kms`` which can be used as the key on
    an :class:`~.HLSConfig` object to use this method with :class:`~.HighLevelSynthesis`.
    """

    def run(self, high_level_object, coupling_map=None, target=None, qubits=None, **options):
        """Run synthesis for the given Permutation."""
        decomposition = synth_permutation_depth_lnn_kms(high_level_object.pattern)
        return decomposition


class BasicSynthesisPermutation(HighLevelSynthesisPlugin):
    """The permutation synthesis plugin based on sorting.

    This plugin name is :``permutation.basic`` which can be used as the key on
    an :class:`~.HLSConfig` object to use this method with :class:`~.HighLevelSynthesis`.
    """

    def run(self, high_level_object, coupling_map=None, target=None, qubits=None, **options):
        """Run synthesis for the given Permutation."""
        decomposition = synth_permutation_basic(high_level_object.pattern)
        return decomposition


class ACGSynthesisPermutation(HighLevelSynthesisPlugin):
    """The permutation synthesis plugin based on the Alon, Chung, Graham method.

    This plugin name is :``permutation.acg`` which can be used as the key on
    an :class:`~.HLSConfig` object to use this method with :class:`~.HighLevelSynthesis`.
    """

    def run(self, high_level_object, coupling_map=None, target=None, qubits=None, **options):
        """Run synthesis for the given Permutation."""
        decomposition = synth_permutation_acg(high_level_object.pattern)
        return decomposition


class QFTSynthesisFull(HighLevelSynthesisPlugin):
    """Synthesis plugin for QFT gates using all-to-all connectivity.

    This plugin name is :``qft.full`` which can be used as the key on
    an :class:`~.HLSConfig` object to use this method with :class:`~.HighLevelSynthesis`.

    Note that the plugin mechanism is not applied if the gate is called ``qft`` but
    is not an instance of ``QFTGate``. This allows users to create custom gates with
    name ``qft``.

    The plugin supports the following additional options:

    * reverse_qubits (bool): Whether to synthesize the "QFT" operation (if ``False``,
        which is the default) or the "QFT-with-reversal" operation (if ``True``).
        Some implementation of the ``QFTGate`` include a layer of swap gates at the end
        of the synthesized circuit, which can in principle be dropped if the ``QFTGate``
        itself is the last gate in the circuit.
    * approximation_degree (int): The degree of approximation (0 for no approximation).
        It is possible to implement the QFT approximately by ignoring
        controlled-phase rotations with the angle beneath a threshold. This is discussed
        in more detail in [1] or [2].
    * insert_barriers (bool): If True, barriers are inserted as visualization improvement.
    * inverse (bool): If True, the inverse Fourier transform is constructed.
    * name (str): The name of the circuit.

    References:
        1. Adriano Barenco, Artur Ekert, Kalle-Antti Suominen, and Päivi Törmä,
           *Approximate Quantum Fourier Transform and Decoherence*,
           Physical Review A (1996).
           `arXiv:quant-ph/9601018 [quant-ph] <https://arxiv.org/abs/quant-ph/9601018>`_
        2. Donny Cheung,
           *Improved Bounds for the Approximate QFT* (2004),
           `arXiv:quant-ph/0403071 [quant-ph] <https://https://arxiv.org/abs/quant-ph/0403071>`_
    """

    def run(self, high_level_object, coupling_map=None, target=None, qubits=None, **options):
        """Run synthesis for the given QFTGate."""

        # Even though the gate is called "qft", it's not a QFTGate,
        # and we should not synthesize it using the plugin.
        if not isinstance(high_level_object, QFTGate):
            return None

        reverse_qubits = options.get("reverse_qubits", False)
        approximation_degree = options.get("approximation_degree", 0)
        insert_barriers = options.get("insert_barriers", False)
        inverse = options.get("inverse", False)
        name = options.get("name", None)

        decomposition = synth_qft_full(
            num_qubits=high_level_object.num_qubits,
            do_swaps=not reverse_qubits,
            approximation_degree=approximation_degree,
            insert_barriers=insert_barriers,
            inverse=inverse,
            name=name,
        )
        return decomposition


class QFTSynthesisLine(HighLevelSynthesisPlugin):
    """Synthesis plugin for QFT gates using linear connectivity.

    This plugin name is :``qft.line`` which can be used as the key on
    an :class:`~.HLSConfig` object to use this method with :class:`~.HighLevelSynthesis`.

    Note that the plugin mechanism is not applied if the gate is called ``qft`` but
    is not an instance of ``QFTGate``. This allows users to create custom gates with
    name ``qft``.

    The plugin supports the following additional options:

    * reverse_qubits (bool): Whether to synthesize the "QFT" operation (if ``False``,
        which is the default) or the "QFT-with-reversal" operation (if ``True``).
        Some implementation of the ``QFTGate`` include a layer of swap gates at the end
        of the synthesized circuit, which can in principle be dropped if the ``QFTGate``
        itself is the last gate in the circuit.
    * approximation_degree (int): the degree of approximation (0 for no approximation).
        It is possible to implement the QFT approximately by ignoring
        controlled-phase rotations with the angle beneath a threshold. This is discussed
        in more detail in [1] or [2].

    References:
        1. Adriano Barenco, Artur Ekert, Kalle-Antti Suominen, and Päivi Törmä,
           *Approximate Quantum Fourier Transform and Decoherence*,
           Physical Review A (1996).
           `arXiv:quant-ph/9601018 [quant-ph] <https://arxiv.org/abs/quant-ph/9601018>`_
        2. Donny Cheung,
           *Improved Bounds for the Approximate QFT* (2004),
           `arXiv:quant-ph/0403071 [quant-ph] <https://https://arxiv.org/abs/quant-ph/0403071>`_
    """

    def run(self, high_level_object, coupling_map=None, target=None, qubits=None, **options):
        """Run synthesis for the given QFTGate."""

        # Even though the gate is called "qft", it's not a QFTGate,
        # and we should not synthesize it using the plugin.
        if not isinstance(high_level_object, QFTGate):
            return None

        reverse_qubits = options.get("reverse_qubits", False)
        approximation_degree = options.get("approximation_degree", 0)

        decomposition = synth_qft_line(
            num_qubits=high_level_object.num_qubits,
            do_swaps=not reverse_qubits,
            approximation_degree=approximation_degree,
        )
        return decomposition


class TokenSwapperSynthesisPermutation(HighLevelSynthesisPlugin):
    """The permutation synthesis plugin based on the token swapper algorithm.

    This plugin name is :``permutation.token_swapper`` which can be used as the key on
    an :class:`~.HLSConfig` object to use this method with :class:`~.HighLevelSynthesis`.

    In more detail, this plugin is used to synthesize objects of type `PermutationGate`.
    When synthesis succeeds, the plugin outputs a quantum circuit consisting only of swap
    gates. When synthesis does not succeed, the plugin outputs `None`.

    If either `coupling_map` or `qubits` is None, then the synthesized circuit
    is not required to adhere to connectivity constraints, as is the case
    when the synthesis is done before layout/routing.

    On the other hand, if both `coupling_map` and `qubits` are specified, the synthesized
    circuit is supposed to adhere to connectivity constraints. At the moment, the
    plugin only creates swap gates between qubits in `qubits`, i.e. it does not use
    any other qubits in the coupling map (if such synthesis is not possible, the
    plugin  outputs `None`).

    The plugin supports the following plugin-specific options:

    * trials: The number of trials for the token swapper to perform the mapping. The
      circuit with the smallest number of SWAPs is returned.
    * seed: The argument to the token swapper specifying the seed for random trials.
    * parallel_threshold: The argument to the token swapper specifying the number of nodes
      in the graph beyond which the algorithm will use parallel processing.

    For more details on the token swapper algorithm, see to the paper:
    `arXiv:1902.09102 <https://arxiv.org/abs/1902.09102>`__.
    """

    def run(self, high_level_object, coupling_map=None, target=None, qubits=None, **options):
        """Run synthesis for the given Permutation."""

        trials = options.get("trials", 5)
        seed = options.get("seed", 0)
        parallel_threshold = options.get("parallel_threshold", 50)

        pattern = high_level_object.pattern
        pattern_as_dict = {j: i for i, j in enumerate(pattern)}

        # When the plugin is called from the HighLevelSynthesis transpiler pass,
        # the coupling map already takes target into account.
        if coupling_map is None or qubits is None:
            # The abstract synthesis uses a fully connected coupling map, allowing
            # arbitrary connections between qubits.
            used_coupling_map = CouplingMap.from_full(len(pattern))
        else:
            # The concrete synthesis uses the coupling map restricted to the set of
            # qubits over which the permutation gate is defined. If we allow using other
            # qubits in the coupling map, replacing the node in the DAGCircuit that
            # defines this PermutationGate by the DAG corresponding to the constructed
            # decomposition becomes problematic. Note that we allow the reduced
            # coupling map to be disconnected.
            used_coupling_map = coupling_map.reduce(qubits, check_if_connected=False)

        graph = used_coupling_map.graph.to_undirected()
        swapper = ApproximateTokenSwapper(graph, seed=seed)

        try:
            swapper_result = swapper.map(
                pattern_as_dict, trials, parallel_threshold=parallel_threshold
            )
        except rx.InvalidMapping:
            swapper_result = None

        if swapper_result is not None:
            decomposition = QuantumCircuit(len(graph.node_indices()))
            for swap in swapper_result:
                decomposition.swap(*swap)
            return decomposition

        return None


class MCXSynthesisNDirtyI15(HighLevelSynthesisPlugin):
    r"""Synthesis plugin for a multi-controlled X gate based on the paper
    by Iten et al. (2016).

    See [1] for details.

    This plugin name is :``mcx.n_dirty_i15`` which can be used as the key on
    an :class:`~.HLSConfig` object to use this method with :class:`~.HighLevelSynthesis`.

    For a multi-controlled X gate with :math:`k\ge 3` control qubits this synthesis
    method requires :math:`k - 2` additional dirty auxiliary qubits. The synthesized
    circuit consists of :math:`2 * k - 1` qubits and at most :math:`8 * k - 6` CX gates.

    The plugin supports the following plugin-specific options:

    * num_clean_ancillas: The number of clean auxiliary qubits available.
    * num_dirty_ancillas: The number of dirty auxiliary qubits available.
    * relative_phase: When set to ``True``, the method applies the optimized multi-controlled
      X gate up to a relative phase, in a way that, by lemma 8 of [1], the relative
      phases of the ``action part`` cancel out with the phases of the ``reset part``.
    * action_only: when set to ``True``, the method applies only the ``action part``
      of lemma 8 of [1].

    References:
        1. Iten et. al., *Quantum Circuits for Isometries*, Phys. Rev. A 93, 032318 (2016),
           `arXiv:1501.06911 <http://arxiv.org/abs/1501.06911>`_
    """

    def run(self, high_level_object, coupling_map=None, target=None, qubits=None, **options):
        """Run synthesis for the given MCX gate."""

        if not isinstance(high_level_object, (MCXGate, C3XGate, C4XGate)):
            # Unfortunately we occasionally have custom instructions called "mcx"
            # which get wrongly caught by the plugin interface. A simple solution is
            # to return None in this case, since HLS would proceed to examine
            # their definition as it should.
            return None

        num_ctrl_qubits = high_level_object.num_ctrl_qubits
        num_clean_ancillas = options.get("num_clean_ancillas", 0)
        num_dirty_ancillas = options.get("num_dirty_ancillas", 0)
        relative_phase = options.get("relative_phase", False)
        action_only = options.get("actions_only", False)

        if num_ctrl_qubits >= 3 and num_dirty_ancillas + num_clean_ancillas < num_ctrl_qubits - 2:
            # This synthesis method is not applicable as there are not enough ancilla qubits
            return None

        decomposition = synth_mcx_n_dirty_i15(num_ctrl_qubits, relative_phase, action_only)
        return decomposition


class MCXSynthesisNCleanM15(HighLevelSynthesisPlugin):
    r"""Synthesis plugin for a multi-controlled X gate based on the paper by
    Maslov (2016).

    See [1] for details.

    This plugin name is :``mcx.n_clean_m15`` which can be used as the key on
    an :class:`~.HLSConfig` object to use this method with :class:`~.HighLevelSynthesis`.

    For a multi-controlled X gate with :math:`k\ge 3` control qubits this synthesis
    method requires :math:`k - 2` additional clean auxiliary qubits. The synthesized
    circuit consists of :math:`2 * k - 1` qubits and at most :math:`6 * k - 6` CX gates.

    The plugin supports the following plugin-specific options:

    * num_clean_ancillas: The number of clean auxiliary qubits available.

    References:
        1. Maslov., Phys. Rev. A 93, 022311 (2016),
           `arXiv:1508.03273 <https://arxiv.org/pdf/1508.03273>`_
    """

    def run(self, high_level_object, coupling_map=None, target=None, qubits=None, **options):
        """Run synthesis for the given MCX gate."""

        if not isinstance(high_level_object, (MCXGate, C3XGate, C4XGate)):
            # Unfortunately we occasionally have custom instructions called "mcx"
            # which get wrongly caught by the plugin interface. A simple solution is
            # to return None in this case, since HLS would proceed to examine
            # their definition as it should.
            return None

        num_ctrl_qubits = high_level_object.num_ctrl_qubits
        num_clean_ancillas = options.get("num_clean_ancillas", 0)

        if num_ctrl_qubits >= 3 and num_clean_ancillas < num_ctrl_qubits - 2:
            # This synthesis method is not applicable as there are not enough ancilla qubits
            return None

        decomposition = synth_mcx_n_clean_m15(num_ctrl_qubits)
        return decomposition


class MCXSynthesis1CleanB95(HighLevelSynthesisPlugin):
    r"""Synthesis plugin for a multi-controlled X gate based on the paper by
    Barenco et al. (1995).

    See [1] for details.

    This plugin name is :``mcx.1_clean_b95`` which can be used as the key on
    an :class:`~.HLSConfig` object to use this method with :class:`~.HighLevelSynthesis`.

    For a multi-controlled X gate with :math:`k\ge 5` control qubits this synthesis
    method requires a single additional clean auxiliary qubit. The synthesized
    circuit consists of :math:`k + 2` qubits and at most :math:`16 * k - 8` CX gates.

    The plugin supports the following plugin-specific options:

    * num_clean_ancillas: The number of clean auxiliary qubits available.

    References:
        1. Barenco et. al., Phys.Rev. A52 3457 (1995),
           `arXiv:quant-ph/9503016 <https://arxiv.org/abs/quant-ph/9503016>`_
    """

    def run(self, high_level_object, coupling_map=None, target=None, qubits=None, **options):
        """Run synthesis for the given MCX gate."""

        if not isinstance(high_level_object, (MCXGate, C3XGate, C4XGate)):
            # Unfortunately we occasionally have custom instructions called "mcx"
            # which get wrongly caught by the plugin interface. A simple solution is
            # to return None in this case, since HLS would proceed to examine
            # their definition as it should.
            return None

        num_ctrl_qubits = high_level_object.num_ctrl_qubits

        if num_ctrl_qubits <= 2:
            # The method requires at least 3 control qubits
            return None

        num_clean_ancillas = options.get("num_clean_ancillas", 0)

        if num_ctrl_qubits >= 5 and num_clean_ancillas == 0:
            # This synthesis method is not applicable as there are not enough ancilla qubits
            return None

        decomposition = synth_mcx_1_clean_b95(num_ctrl_qubits)
        return decomposition


class MCXSynthesisGrayCode(HighLevelSynthesisPlugin):
    r"""Synthesis plugin for a multi-controlled X gate based on the Gray code.

    This plugin name is :``mcx.gray_code`` which can be used as the key on
    an :class:`~.HLSConfig` object to use this method with :class:`~.HighLevelSynthesis`.

    For a multi-controlled X gate with :math:`k` control qubits this synthesis
    method requires no additional clean auxiliary qubits. The synthesized
    circuit consists of :math:`k + 1` qubits.

    It is not recommended to use this method for large values of :math:`k + 1`
    as it produces exponentially many gates.
    """

    def run(self, high_level_object, coupling_map=None, target=None, qubits=None, **options):
        """Run synthesis for the given MCX gate."""

        if not isinstance(high_level_object, (MCXGate, C3XGate, C4XGate)):
            # Unfortunately we occasionally have custom instructions called "mcx"
            # which get wrongly caught by the plugin interface. A simple solution is
            # to return None in this case, since HLS would proceed to examine
            # their definition as it should.
            return None

        num_ctrl_qubits = high_level_object.num_ctrl_qubits
        decomposition = synth_mcx_gray_code(num_ctrl_qubits)
        return decomposition


class MCXSynthesisNoAuxV24(HighLevelSynthesisPlugin):
    r"""Synthesis plugin for a multi-controlled X gate based on the
    implementation for MCPhaseGate, which is in turn based on the
    paper by Vale et al. (2024).

    See [1] for details.

    This plugin name is :``mcx.noaux_v24`` which can be used as the key on
    an :class:`~.HLSConfig` object to use this method with :class:`~.HighLevelSynthesis`.

    For a multi-controlled X gate with :math:`k` control qubits this synthesis
    method requires no additional clean auxiliary qubits. The synthesized
    circuit consists of :math:`k + 1` qubits.

    References:
        1. Vale et. al., *Circuit Decomposition of Multicontrolled Special Unitary
           Single-Qubit Gates*, IEEE TCAD 43(3) (2024),
           `arXiv:2302.06377 <https://arxiv.org/abs/2302.06377>`_
    """

    def run(self, high_level_object, coupling_map=None, target=None, qubits=None, **options):
        """Run synthesis for the given MCX gate."""

        if not isinstance(high_level_object, (MCXGate, C3XGate, C4XGate)):
            # Unfortunately we occasionally have custom instructions called "mcx"
            # which get wrongly caught by the plugin interface. A simple solution is
            # to return None in this case, since HLS would proceed to examine
            # their definition as it should.
            return None

        num_ctrl_qubits = high_level_object.num_ctrl_qubits
        decomposition = synth_mcx_noaux_v24(num_ctrl_qubits)
        return decomposition


class MCXSynthesisDefault(HighLevelSynthesisPlugin):
    r"""The default synthesis plugin for a multi-controlled X gate.

    This plugin name is :``mcx.default`` which can be used as the key on
    an :class:`~.HLSConfig` object to use this method with :class:`~.HighLevelSynthesis`.
    """

    def run(self, high_level_object, coupling_map=None, target=None, qubits=None, **options):
        """Run synthesis for the given MCX gate."""

        if not isinstance(high_level_object, (MCXGate, C3XGate, C4XGate)):
            # Unfortunately we occasionally have custom instructions called "mcx"
            # which get wrongly caught by the plugin interface. A simple solution is
            # to return None in this case, since HLS would proceed to examine
            # their definition as it should.
            return None

        # Iteratively run other synthesis methods available

        if (
            decomposition := MCXSynthesisNCleanM15().run(
                high_level_object, coupling_map, target, qubits, **options
            )
        ) is not None:
            return decomposition

        if (
            decomposition := MCXSynthesisNDirtyI15().run(
                high_level_object, coupling_map, target, qubits, **options
            )
        ) is not None:
            return decomposition

        if (
            decomposition := MCXSynthesis1CleanB95().run(
                high_level_object, coupling_map, target, qubits, **options
            )
        ) is not None:
            return decomposition

        return MCXSynthesisNoAuxV24().run(
            high_level_object, coupling_map, target, qubits, **options
        )


class MCMTSynthesisDefault(HighLevelSynthesisPlugin):
    """A default decomposition for MCMT gates."""

    def run(self, high_level_object, coupling_map=None, target=None, qubits=None, **options):
        # first try to use the V-chain synthesis if enough auxiliary qubits are available
        if (
            decomposition := MCMTSynthesisVChain().run(
                high_level_object, coupling_map, target, qubits, **options
            )
        ) is not None:
            return decomposition

        return MCMTSynthesisNoAux().run(high_level_object, coupling_map, target, qubits, **options)


class MCMTSynthesisNoAux(HighLevelSynthesisPlugin):
    """A V-chain based synthesis for ``MCMTGate``."""

    def run(self, high_level_object, coupling_map=None, target=None, qubits=None, **options):
        base_gate = high_level_object.base_gate
        ctrl_state = options.get("ctrl_state", None)

        if high_level_object.num_target_qubits == 1:
            # no broadcasting needed (makes for better circuit diagrams)
            circuit = QuantumCircuit(high_level_object.num_qubits)
            circuit.append(
                base_gate.control(high_level_object.num_ctrl_qubits, ctrl_state=ctrl_state),
                circuit.qubits,
            )

        else:
            base = QuantumCircuit(high_level_object.num_target_qubits, name=high_level_object.label)
            for i in range(high_level_object.num_target_qubits):
                base.append(base_gate, [i], [])

            circuit = base.control(high_level_object.num_ctrl_qubits, ctrl_state=ctrl_state)

        return circuit.decompose()


class MCMTSynthesisVChain(HighLevelSynthesisPlugin):
    """A V-chain based synthesis for ``MCMTGate``."""

    def run(self, high_level_object, coupling_map=None, target=None, qubits=None, **options):
        if options.get("num_clean_ancillas", 0) < high_level_object.num_ctrl_qubits - 1:
            return None  # insufficient number of auxiliary qubits

        ctrl_state = options.get("ctrl_state", None)

        return synth_mcmt_vchain(
            high_level_object.base_gate,
            high_level_object.num_ctrl_qubits,
            high_level_object.num_target_qubits,
            ctrl_state,
        )


class ModularAdderSynthesisDefault(HighLevelSynthesisPlugin):
    """The default modular adder (no carry in, no carry out qubit) synthesis.

    This plugin name is:``ModularAdder.default`` which can be used as the key on
    an :class:`~.HLSConfig` object to use this method with :class:`~.HighLevelSynthesis`.

    If at least one clean auxiliary qubit is available, the :class:`ModularAdderSynthesisC04`
    is used, otherwise :class:`ModularAdderSynthesisD00`.

    The plugin supports the following plugin-specific options:

    * ``num_clean_ancillas``: The number of clean auxiliary qubits available.

    """

    def run(self, high_level_object, coupling_map=None, target=None, qubits=None, **options):
        if not isinstance(high_level_object, ModularAdderGate):
            return None

        if options.get("num_clean_ancillas", 0) >= 1:
            return adder_ripple_c04(high_level_object.num_state_qubits, kind="fixed")

        return adder_qft_d00(high_level_object.num_state_qubits, kind="fixed")


class ModularAdderSynthesisC04(HighLevelSynthesisPlugin):
    r"""A ripple-carry adder, modulo :math:`2^n`.

    This plugin name is:``ModularAdder.ripple_c04`` which can be used as the key on
    an :class:`~.HLSConfig` object to use this method with :class:`~.HighLevelSynthesis`.

    This plugin requires at least one clean auxiliary qubit.

    The plugin supports the following plugin-specific options:

    * ``num_clean_ancillas``: The number of clean auxiliary qubits available.

    """

    def run(self, high_level_object, coupling_map=None, target=None, qubits=None, **options):
        if not isinstance(high_level_object, ModularAdderGate):
            return None

        # unless we implement the full adder, this implementation needs an ancilla qubit
        if options.get("num_clean_ancillas", 0) < 1:
            return None

        return adder_ripple_c04(high_level_object.num_state_qubits, kind="fixed")


class ModularAdderSynthesisV95(HighLevelSynthesisPlugin):
    r"""A ripple-carry adder, modulo :math:`2^n`.

    This plugin name is:``ModularAdder.ripple_v95`` which can be used as the key on
    an :class:`~.HLSConfig` object to use this method with :class:`~.HighLevelSynthesis`.

    For an adder on 2 registers with :math:`n` qubits each, this plugin requires at
    least :math:`n-1` clean auxiliary qubit.

    The plugin supports the following plugin-specific options:

    * ``num_clean_ancillas``: The number of clean auxiliary qubits available.

    """

    def run(self, high_level_object, coupling_map=None, target=None, qubits=None, **options):
        if not isinstance(high_level_object, ModularAdderGate):
            return None

        num_state_qubits = high_level_object.num_state_qubits

        # for more than 1 state qubit, we need an ancilla
        if num_state_qubits > 1 > options.get("num_clean_ancillas", 1):
            return None

        return adder_ripple_v95(num_state_qubits, kind="fixed")


class ModularAdderSynthesisD00(HighLevelSynthesisPlugin):
    r"""A QFT-based adder, modulo :math:`2^n`.

    This plugin name is:``ModularAdder.qft_d00`` which can be used as the key on
    an :class:`~.HLSConfig` object to use this method with :class:`~.HighLevelSynthesis`.
    """

    def run(self, high_level_object, coupling_map=None, target=None, qubits=None, **options):
        if not isinstance(high_level_object, ModularAdderGate):
            return None

        return adder_qft_d00(high_level_object.num_state_qubits, kind="fixed")


class HalfAdderSynthesisDefault(HighLevelSynthesisPlugin):
    r"""The default half-adder (no carry in, but a carry out qubit) synthesis.

    If we have an auxiliary qubit available, the Cuccaro ripple-carry adder uses
    :math:`O(n)` CX gates and 1 auxiliary qubit, whereas the Vedral ripple-carry uses more CX
    and :math:`n-1` auxiliary qubits. The QFT-based adder uses no auxiliary qubits, but
    :math:`O(n^2)`, hence it is only used if no auxiliary qubits are available.

    This plugin name is:``HalfAdder.default`` which can be used as the key on
    an :class:`~.HLSConfig` object to use this method with :class:`~.HighLevelSynthesis`.

    If at least one clean auxiliary qubit is available, the :class:`HalfAdderSynthesisC04`
    is used, otherwise :class:`HalfAdderSynthesisD00`.

    The plugin supports the following plugin-specific options:

    * ``num_clean_ancillas``: The number of clean auxiliary qubits available.

    """

    def run(self, high_level_object, coupling_map=None, target=None, qubits=None, **options):
        if not isinstance(high_level_object, HalfAdderGate):
            return None

        if options.get("num_clean_ancillas", 0) >= 1:
            return adder_ripple_c04(high_level_object.num_state_qubits, kind="half")

        return adder_qft_d00(high_level_object.num_state_qubits, kind="half")


class HalfAdderSynthesisC04(HighLevelSynthesisPlugin):
    """A ripple-carry adder with a carry-out bit.

    This plugin name is:``HalfAdder.ripple_c04`` which can be used as the key on
    an :class:`~.HLSConfig` object to use this method with :class:`~.HighLevelSynthesis`.

    This plugin requires at least one clean auxiliary qubit.

    The plugin supports the following plugin-specific options:

    * ``num_clean_ancillas``: The number of clean auxiliary qubits available.

    """

    def run(self, high_level_object, coupling_map=None, target=None, qubits=None, **options):
        if not isinstance(high_level_object, HalfAdderGate):
            return None

        # unless we implement the full adder, this implementation needs an ancilla qubit
        if options.get("num_clean_ancillas", 0) < 1:
            return None

        return adder_ripple_c04(high_level_object.num_state_qubits, kind="half")


class HalfAdderSynthesisV95(HighLevelSynthesisPlugin):
    """A ripple-carry adder with a carry-out bit.

    This plugin name is:``HalfAdder.ripple_v95`` which can be used as the key on
    an :class:`~.HLSConfig` object to use this method with :class:`~.HighLevelSynthesis`.

    For an adder on 2 registers with :math:`n` qubits each, this plugin requires at
    least :math:`n-1` clean auxiliary qubit.

    The plugin supports the following plugin-specific options:

    * ``num_clean_ancillas``: The number of clean auxiliary qubits available.
    """

    def run(self, high_level_object, coupling_map=None, target=None, qubits=None, **options):
        if not isinstance(high_level_object, HalfAdderGate):
            return None

        num_state_qubits = high_level_object.num_state_qubits

        # for more than 1 state qubit, we need an ancilla
        if num_state_qubits > 1 > options.get("num_clean_ancillas", 1):
            return None

        return adder_ripple_v95(num_state_qubits, kind="half")


class HalfAdderSynthesisD00(HighLevelSynthesisPlugin):
    """A QFT-based adder with a carry-in and a carry-out bit.

    This plugin name is:``HalfAdder.qft_d00`` which can be used as the key on
    an :class:`~.HLSConfig` object to use this method with :class:`~.HighLevelSynthesis`.
    """

    def run(self, high_level_object, coupling_map=None, target=None, qubits=None, **options):
        if not isinstance(high_level_object, HalfAdderGate):
            return None

        return adder_qft_d00(high_level_object.num_state_qubits, kind="half")


class FullAdderSynthesisC04(HighLevelSynthesisPlugin):
    """A ripple-carry adder with a carry-in and a carry-out bit.

    This plugin name is:``FullAdder.ripple_c04`` which can be used as the key on
    an :class:`~.HLSConfig` object to use this method with :class:`~.HighLevelSynthesis`.

    This plugin requires at least one clean auxiliary qubit.

    The plugin supports the following plugin-specific options:

    * ``num_clean_ancillas``: The number of clean auxiliary qubits available.

    """

    def run(self, high_level_object, coupling_map=None, target=None, qubits=None, **options):
        if not isinstance(high_level_object, FullAdderGate):
            return None

        return adder_ripple_c04(high_level_object.num_state_qubits, kind="full")


class FullAdderSynthesisV95(HighLevelSynthesisPlugin):
    """A ripple-carry adder with a carry-in and a carry-out bit.

    This plugin name is:``FullAdder.ripple_v95`` which can be used as the key on
    an :class:`~.HLSConfig` object to use this method with :class:`~.HighLevelSynthesis`.

    For an adder on 2 registers with :math:`n` qubits each, this plugin requires at
    least :math:`n-1` clean auxiliary qubit.

    The plugin supports the following plugin-specific options:

    * ``num_clean_ancillas``: The number of clean auxiliary qubits available.
    """

    def run(self, high_level_object, coupling_map=None, target=None, qubits=None, **options):
        if not isinstance(high_level_object, FullAdderGate):
            return None

        num_state_qubits = high_level_object.num_state_qubits

        # for more than 1 state qubit, we need an ancilla
        if num_state_qubits > 1 > options.get("num_clean_ancillas", 1):
            return None

        return adder_ripple_v95(num_state_qubits, kind="full")


class MultiplierSynthesisH18(HighLevelSynthesisPlugin):
    """A cumulative multiplier based on controlled adders.

    This plugin name is:``Multiplier.cumulative_h18`` which can be used as the key on
    an :class:`~.HLSConfig` object to use this method with :class:`~.HighLevelSynthesis`.
    """

    def run(self, high_level_object, coupling_map=None, target=None, qubits=None, **options):
        if not isinstance(high_level_object, MultiplierGate):
            return None

        return multiplier_cumulative_h18(
            high_level_object.num_state_qubits, high_level_object.num_result_qubits
        )


class MultiplierSynthesisR17(HighLevelSynthesisPlugin):
    """A QFT-based multiplier.

    This plugin name is:``Multiplier.qft_r17`` which can be used as the key on
    an :class:`~.HLSConfig` object to use this method with :class:`~.HighLevelSynthesis`.
    """

    def run(self, high_level_object, coupling_map=None, target=None, qubits=None, **options):
        if not isinstance(high_level_object, MultiplierGate):
            return None

        return multiplier_qft_r17(
            high_level_object.num_state_qubits, high_level_object.num_result_qubits
        )


class PauliEvolutionSynthesisDefault(HighLevelSynthesisPlugin):
    """Synthesize a :class:`.PauliEvolutionGate` using the default synthesis algorithm.

    This plugin name is :``PauliEvolution.default`` which can be used as the key on
    an :class:`~.HLSConfig` object to use this method with :class:`~.HighLevelSynthesis`.

    The default synthesis simply calls the synthesis algorithm attached to a
    PauliEvolutionGate.
    """

    def run(self, high_level_object, coupling_map=None, target=None, qubits=None, **options):
        if not isinstance(high_level_object, PauliEvolutionGate):
            # Don't do anything if a gate is called "evolution" but is not an
            # actual PauliEvolutionGate
            return None

        algo = high_level_object.synthesis
        return algo.synthesize(high_level_object)


class PauliEvolutionSynthesisRustiq(HighLevelSynthesisPlugin):
    """Synthesize a :class:`.PauliEvolutionGate` using Rustiq.

    This plugin name is :``PauliEvolution.rustiq`` which can be used as the key on
    an :class:`~.HLSConfig` object to use this method with :class:`~.HighLevelSynthesis`.

    The Rustiq synthesis algorithm is described in [1], and is implemented in
    Rust-based quantum circuit synthesis library available at
    https://github.com/smartiel/rustiq-core.

    On large circuits the plugin may take a significant runtime.

    The plugin supports the following additional options:

    * optimize_count (bool): if `True` the synthesis algorithm will try to optimize
        the 2-qubit gate count; and if `False` then the 2-qubit depth.
    * preserve_order (bool): whether the order of paulis should be preserved, up to
        commutativity.
    * upto_clifford (bool): if `True`, the final Clifford operator is not synthesized.
    * upto_phase (bool): if `True`, the global phase of the returned circuit may
        differ from the global phase of the given pauli network.
    * resynth_clifford_method (int): describes the strategy to synthesize the final
        Clifford operator. Allowed values are `0` (naive approach), `1` (qiskit
        greedy synthesis), `2` (rustiq isometry synthesis).

    References:
        1. Timothée Goubault de Brugière and Simon Martiel,
           *Faster and shorter synthesis of Hamiltonian simulation circuits*,
           `arXiv:2404.03280 [quant-ph] <https://arxiv.org/abs/2404.03280>`_

    """

    def run(self, high_level_object, coupling_map=None, target=None, qubits=None, **options):
        if not isinstance(high_level_object, PauliEvolutionGate):
            # Don't do anything if a gate is called "evolution" but is not an
            # actual PauliEvolutionGate
            return None

        algo = high_level_object.synthesis

        if not isinstance(algo, ProductFormula):
            warnings.warn(
                "Cannot apply Rustiq if the evolution synthesis does not implement ``expand``. ",
                stacklevel=2,
                category=RuntimeWarning,
            )
            return None

        num_qubits = high_level_object.num_qubits
        pauli_network = algo.expand(high_level_object)

        optimize_count = options.get("optimize_count", True)
        preserve_order = options.get("preserve_order", True)
        upto_clifford = options.get("upto_clifford", False)
        upto_phase = options.get("upto_phase", False)
        resynth_clifford_method = options.get("resynth_clifford_method", 1)

        return synth_pauli_network_rustiq(
            num_qubits=num_qubits,
            pauli_network=pauli_network,
            optimize_count=optimize_count,
            preserve_order=preserve_order,
            upto_clifford=upto_clifford,
            upto_phase=upto_phase,
            resynth_clifford_method=resynth_clifford_method,
        )<|MERGE_RESOLUTION|>--- conflicted
+++ resolved
@@ -228,6 +228,7 @@
    MCXSynthesis1CleanB95
    MCXSynthesisDefault
 
+
 MCMT Synthesis
 ''''''''''''''
 
@@ -262,13 +263,30 @@
    MCMTSynthesisNoAux
    MCMTSynthesisDefault
 
-<<<<<<< HEAD
 
 Pauli Evolution Synthesis
 '''''''''''''''''''''''''
 
 .. list-table:: Plugins for :class:`.PauliEvolutionGate` (key = ``"PauliEvolution"``)
-=======
+    :header-rows: 1
+
+    * - Plugin name
+      - Plugin class
+      - Targeted connectivity
+    * - ``"rustiq"``
+      - :class:`~.PauliEvolutionSynthesisRustiq`
+      - all-to-all
+    * - ``"default"``
+      - :class:`~.PauliEvolutionSynthesisDefault`
+      - all-to-all
+
+.. autosummary::
+   :toctree: ../stubs/
+
+   PauliEvolutionSynthesisDefault
+   PauliEvolutionSynthesisRustiq
+   
+   
 Modular Adder Synthesis
 '''''''''''''''''''''''
 
@@ -359,20 +377,9 @@
 ''''''''''''''''''''
 
 .. list-table:: Plugins for :class:`.MultiplierGate` (key = ``"Multiplier"``)
->>>>>>> 4fd2a4e4
     :header-rows: 1
-
     * - Plugin name
       - Plugin class
-<<<<<<< HEAD
-      - Targeted connectivity
-    * - ``"rustiq"``
-      - :class:`~.PauliEvolutionSynthesisRustiq`
-      - all-to-all
-    * - ``"default"``
-      - :class:`~.PauliEvolutionSynthesisDefault`
-      - all-to-all
-=======
       - Number of clean ancillas
       - Description
     * - ``"cumulative"``
@@ -383,18 +390,12 @@
       - :class:`.MultiplierSynthesisR17`
       - 0
       - a QFT-based multiplier
->>>>>>> 4fd2a4e4
 
 .. autosummary::
    :toctree: ../stubs/
 
-<<<<<<< HEAD
-   PauliEvolutionSynthesisDefault
-   PauliEvolutionSynthesisRustiq
-=======
    MultiplierSynthesisH18
    MultiplierSynthesisR17
->>>>>>> 4fd2a4e4
 
 """
 
@@ -411,14 +412,11 @@
     MCXGate,
     C3XGate,
     C4XGate,
-<<<<<<< HEAD
     PauliEvolutionGate,
-=======
     ModularAdderGate,
     HalfAdderGate,
     FullAdderGate,
     MultiplierGate,
->>>>>>> 4fd2a4e4
 )
 from qiskit.transpiler.exceptions import TranspilerError
 from qiskit.transpiler.coupling import CouplingMap
@@ -454,9 +452,7 @@
     synth_mcx_noaux_v24,
     synth_mcmt_vchain,
 )
-<<<<<<< HEAD
 from qiskit.synthesis.evolution import ProductFormula, synth_pauli_network_rustiq
-=======
 from qiskit.synthesis.arithmetic import (
     adder_ripple_c04,
     adder_qft_d00,
@@ -464,7 +460,6 @@
     multiplier_qft_r17,
     multiplier_cumulative_h18,
 )
->>>>>>> 4fd2a4e4
 from qiskit.transpiler.passes.routing.algorithms import ApproximateTokenSwapper
 from .plugin import HighLevelSynthesisPlugin
 
