# This code is part of Qiskit.
#
# (C) Copyright IBM 2022, 2023.
#
# This code is licensed under the Apache License, Version 2.0. You may
# obtain a copy of this license in the LICENSE.txt file in the root directory
# of this source tree or at http://www.apache.org/licenses/LICENSE-2.0.
#
# Any modifications or derivative works of this code must retain this
# copyright notice, and modified files need to carry a notice indicating
# that they have been altered from the originals.


"""

High Level Synthesis Plugins
-----------------------------

Clifford Synthesis
''''''''''''''''''

.. list-table:: Plugins for :class:`qiskit.quantum_info.Clifford` (key = ``"clifford"``)
    :header-rows: 1

    * - Plugin name
      - Plugin class
      - Targeted connectivity
      - Description
    * - ``"ag"``
      - :class:`~.AGSynthesisClifford`
      - all-to-all
      - greedily optimizes CX-count
    * - ``"bm"``
      - :class:`~.BMSynthesisClifford`
      - all-to-all
      - optimal count for `n=2,3`; used in ``"default"`` for `n=2,3`
    * - ``"greedy"``
      - :class:`~.GreedySynthesisClifford`
      - all-to-all
      - greedily optimizes CX-count; used in ``"default"`` for `n>=4`
    * - ``"layers"``
      - :class:`~.LayerSynthesisClifford`
      - all-to-all
      -
    * - ``"lnn"``
      - :class:`~.LayerLnnSynthesisClifford`
      - linear
      - many CX-gates but guarantees CX-depth of at most `7*n+2`
    * - ``"default"``
      - :class:`~.DefaultSynthesisClifford`
      - all-to-all
      - usually best for optimizing CX-count (and optimal CX-count for `n=2,3`)

.. autosummary::
   :toctree: ../stubs/

   AGSynthesisClifford
   BMSynthesisClifford
   GreedySynthesisClifford
   LayerSynthesisClifford
   LayerLnnSynthesisClifford
   DefaultSynthesisClifford


Linear Function Synthesis
'''''''''''''''''''''''''

.. list-table:: Plugins for :class:`.LinearFunction` (key = ``"linear"``)
    :header-rows: 1

    * - Plugin name
      - Plugin class
      - Targeted connectivity
      - Description
    * - ``"kms"``
      - :class:`~.KMSSynthesisLinearFunction`
      - linear
      - many CX-gates but guarantees CX-depth of at most `5*n`
    * - ``"pmh"``
      - :class:`~.PMHSynthesisLinearFunction`
      - all-to-all
      - greedily optimizes CX-count; used in ``"default"``
    * - ``"default"``
      - :class:`~.DefaultSynthesisLinearFunction`
      - all-to-all
      - best for optimizing CX-count

.. autosummary::
   :toctree: ../stubs/

   KMSSynthesisLinearFunction
   PMHSynthesisLinearFunction
   DefaultSynthesisLinearFunction


Permutation Synthesis
'''''''''''''''''''''

.. list-table:: Plugins for :class:`.PermutationGate` (key = ``"permutation"``)
    :header-rows: 1

    * - Plugin name
      - Plugin class
      - Targeted connectivity
      - Description
    * - ``"basic"``
      - :class:`~.BasicSynthesisPermutation`
      - all-to-all
      - optimal SWAP-count; used in ``"default"``
    * - ``"acg"``
      - :class:`~.ACGSynthesisPermutation`
      - all-to-all
      - guarantees SWAP-depth of at most `2`
    * - ``"kms"``
      - :class:`~.KMSSynthesisPermutation`
      - linear
      - many SWAP-gates, but guarantees SWAP-depth of at most `n`
    * - ``"token_swapper"``
      - :class:`~.TokenSwapperSynthesisPermutation`
      - any
      - greedily optimizes SWAP-count for arbitrary connectivity
    * - ``"default"``
      - :class:`~.BasicSynthesisPermutation`
      - all-to-all
      - best for optimizing SWAP-count

.. autosummary::
   :toctree: ../stubs/

   BasicSynthesisPermutation
   ACGSynthesisPermutation
   KMSSynthesisPermutation
   TokenSwapperSynthesisPermutation


QFT Synthesis
'''''''''''''

.. list-table:: Plugins for :class:`.QFTGate` (key = ``"qft"``)
    :header-rows: 1

    * - Plugin name
      - Plugin class
      - Targeted connectivity
    * - ``"full"``
      - :class:`~.QFTSynthesisFull`
      - all-to-all
    * - ``"line"``
      - :class:`~.QFTSynthesisLine`
      - linear
    * - ``"default"``
      - :class:`~.QFTSynthesisFull`
      - all-to-all

.. autosummary::
   :toctree: ../stubs/

   QFTSynthesisFull
   QFTSynthesisLine
"""

from typing import Optional, Union, List, Tuple, Callable

import numpy as np
import rustworkx as rx

from qiskit.circuit.operation import Operation
from qiskit.converters import circuit_to_dag, dag_to_circuit
from qiskit.transpiler.basepasses import TransformationPass
from qiskit.circuit.quantumcircuit import QuantumCircuit
from qiskit.circuit import ControlFlowOp, ControlledGate, EquivalenceLibrary
from qiskit.circuit.library import LinearFunction
from qiskit.transpiler.passes.utils import control_flow
from qiskit.transpiler.target import Target
from qiskit.transpiler.coupling import CouplingMap
from qiskit.dagcircuit.dagcircuit import DAGCircuit
from qiskit.transpiler.exceptions import TranspilerError
from qiskit.transpiler.passes.routing.algorithms import ApproximateTokenSwapper

from qiskit.circuit.annotated_operation import (
    AnnotatedOperation,
    InverseModifier,
    ControlModifier,
    PowerModifier,
)
<<<<<<< HEAD
from qiskit.circuit.library import QftGate
=======
from qiskit.circuit.library import QFTGate
>>>>>>> 5a6312d7
from qiskit.synthesis.clifford import (
    synth_clifford_full,
    synth_clifford_layers,
    synth_clifford_depth_lnn,
    synth_clifford_greedy,
    synth_clifford_ag,
    synth_clifford_bm,
)
from qiskit.synthesis.linear import (
    synth_cnot_count_full_pmh,
    synth_cnot_depth_line_kms,
    calc_inverse_matrix,
)
from qiskit.synthesis.linear.linear_circuits_utils import transpose_cx_circ
from qiskit.synthesis.permutation import (
    synth_permutation_basic,
    synth_permutation_acg,
    synth_permutation_depth_lnn_kms,
)
from qiskit.synthesis.qft import (
    synth_qft_full,
    synth_qft_line,
)

from .plugin import HighLevelSynthesisPluginManager, HighLevelSynthesisPlugin


class HLSConfig:
    """The high-level-synthesis config allows to specify a list of "methods" used by
    :class:`~.HighLevelSynthesis` transformation pass to synthesize different types
    of higher-level objects.

    A higher-level object is an object of type :class:`~.Operation` (e.g., :class:`.Clifford` or
    :class:`.LinearFunction`).  Each object is referred to by its :attr:`~.Operation.name` field
    (e.g., ``"clifford"`` for :class:`.Clifford` objects), and the applicable synthesis methods are
    tied to this name.

    In the config, each method is specified in one of several ways:

    1. a tuple consisting of the name of a known synthesis plugin and a dictionary providing
       additional arguments for the algorithm.
    2. a tuple consisting of an instance of :class:`.HighLevelSynthesisPlugin` and additional
       arguments for the algorithm.
    3. a single string of a known synthesis plugin
    4. a single instance of :class:`.HighLevelSynthesisPlugin`.

    The following example illustrates different ways how a config file can be created::

        from qiskit.transpiler.passes.synthesis.high_level_synthesis import HLSConfig
        from qiskit.transpiler.passes.synthesis.high_level_synthesis import ACGSynthesisPermutation

        # All the ways to specify hls_config are equivalent
        hls_config = HLSConfig(permutation=[("acg", {})])
        hls_config = HLSConfig(permutation=["acg"])
        hls_config = HLSConfig(permutation=[(ACGSynthesisPermutation(), {})])
        hls_config = HLSConfig(permutation=[ACGSynthesisPermutation()])

    The names of the synthesis plugins should be declared in ``entry-points`` table for
    ``qiskit.synthesis`` in ``pyproject.toml``, in the form
    <higher-level-object-name>.<synthesis-method-name>.

    The standard higher-level-objects are recommended to have a synthesis method
    called "default", which would be called automatically when synthesizing these objects,
    without having to explicitly set these methods in the config.

    To avoid synthesizing a given higher-level-object, one can give it an empty list of methods.

    For an explicit example of using such config files, refer to the documentation for
    :class:`~.HighLevelSynthesis`.

    For an overview of the complete process of using high-level synthesis, see
    :ref:`using-high-level-synthesis-plugins`.
    """

    def __init__(
        self,
        use_default_on_unspecified: bool = True,
        plugin_selection: str = "sequential",
        plugin_evaluation_fn: Optional[Callable[[QuantumCircuit], int]] = None,
        **kwargs,
    ):
        """Creates a high-level-synthesis config.

        Args:
            use_default_on_unspecified: if True, every higher-level-object without an
                explicitly specified list of methods will be synthesized using the "default"
                algorithm if it exists.
            plugin_selection: if set to ``"sequential"`` (default), for every higher-level-object
                the synthesis pass will consider the specified methods sequentially, stopping
                at the first method that is able to synthesize the object. If set to ``"all"``,
                all the specified methods will be considered, and the best synthesized circuit,
                according to ``plugin_evaluation_fn`` will be chosen.
            plugin_evaluation_fn: a callable that evaluates the quality of the synthesized
                quantum circuit; a smaller value means a better circuit. If ``None``, the
                quality of the circuit its size (i.e. the number of gates that it contains).
            kwargs: a dictionary mapping higher-level-objects to lists of synthesis methods.
        """
        self.use_default_on_unspecified = use_default_on_unspecified
        self.plugin_selection = plugin_selection
        self.plugin_evaluation_fn = (
            plugin_evaluation_fn if plugin_evaluation_fn is not None else lambda qc: qc.size()
        )
        self.methods = {}

        for key, value in kwargs.items():
            self.set_methods(key, value)

    def set_methods(self, hls_name, hls_methods):
        """Sets the list of synthesis methods for a given higher-level-object. This overwrites
        the lists of methods if also set previously."""
        self.methods[hls_name] = hls_methods


class HighLevelSynthesis(TransformationPass):
    """Synthesize higher-level objects and unroll custom definitions.

    The input to this pass is a DAG that may contain higher-level objects,
    including abstract mathematical objects (e.g., objects of type :class:`.LinearFunction`),
    annotated operations (objects of type :class:`.AnnotatedOperation`), and
    custom gates.

    In the most common use-case when either ``basis_gates`` or ``target`` is specified,
    all higher-level objects are synthesized, so the output is a :class:`.DAGCircuit`
    without such objects.
    More precisely, every gate in the output DAG is either directly supported by the target,
    or is in ``equivalence_library``.

    The abstract mathematical objects are synthesized using synthesis plugins, applying
    synthesis methods specified in the high-level-synthesis config (refer to the documentation
    for :class:`~.HLSConfig`).

    As an example, let us assume that ``op_a`` and ``op_b`` are names of two higher-level objects,
    that ``op_a``-objects have two synthesis methods ``default`` which does require any additional
    parameters and ``other`` with two optional integer parameters ``option_1`` and ``option_2``,
    that ``op_b``-objects have a single synthesis method ``default``, and ``qc`` is a quantum
    circuit containing ``op_a`` and ``op_b`` objects. The following code snippet::

        hls_config = HLSConfig(op_b=[("other", {"option_1": 7, "option_2": 4})])
        pm = PassManager([HighLevelSynthesis(hls_config=hls_config)])
        transpiled_qc = pm.run(qc)

    shows how to run the alternative synthesis method ``other`` for ``op_b``-objects, while using the
    ``default`` methods for all other high-level objects, including ``op_a``-objects.

    The annotated operations (consisting of a base operation and a list of inverse, control and power
    modifiers) are synthesizing recursively, first synthesizing the base operation, and then applying
    synthesis methods for creating inverted, controlled, or powered versions of that).

    The custom gates are synthesized by recursively unrolling their definitions, until every gate
    is either supported by the target or is in the equivalence library.

    When neither ``basis_gates`` nor ``target`` is specified, the pass synthesizes only the top-level
    abstract mathematical objects and annotated operations, without descending into the gate
    ``definitions``. This is consistent with the older behavior of the pass, allowing to synthesize
    some higher-level objects using plugins and leaving the other gates untouched.
    """

    def __init__(
        self,
        hls_config: Optional[HLSConfig] = None,
        coupling_map: Optional[CouplingMap] = None,
        target: Optional[Target] = None,
        use_qubit_indices: bool = False,
        equivalence_library: Optional[EquivalenceLibrary] = None,
        basis_gates: Optional[List[str]] = None,
        min_qubits: int = 0,
    ):
        """
        HighLevelSynthesis initializer.

        Args:
            hls_config: Optional, the high-level-synthesis config that specifies synthesis methods
                and parameters for various high-level-objects in the circuit. If it is not specified,
                the default synthesis methods and parameters will be used.
            coupling_map: Optional, directed graph represented as a coupling map.
            target: Optional, the backend target to use for this pass. If it is specified,
                it will be used instead of the coupling map.
            use_qubit_indices: a flag indicating whether this synthesis pass is running before or after
                the layout is set, that is, whether the qubit indices of higher-level-objects correspond
                to qubit indices on the target backend.
            equivalence_library: The equivalence library used (instructions in this library will not
                be unrolled by this pass).
            basis_gates: Optional, target basis names to unroll to, e.g. `['u3', 'cx']`.
                Ignored if ``target`` is also specified.
            min_qubits: The minimum number of qubits for operations in the input
                dag to translate.
        """
        super().__init__()

        if hls_config is not None:
            self.hls_config = hls_config
        else:
            # When the config file is not provided, we will use the "default" method
            # to synthesize Operations (when available).
            self.hls_config = HLSConfig(True)

        self.hls_plugin_manager = HighLevelSynthesisPluginManager()
        self._coupling_map = coupling_map
        self._target = target
        self._use_qubit_indices = use_qubit_indices
        if target is not None:
            self._coupling_map = self._target.build_coupling_map()
        self._equiv_lib = equivalence_library
        self._basis_gates = basis_gates
        self._min_qubits = min_qubits

        self._top_level_only = self._basis_gates is None and self._target is None

        # include path for when target exists but target.num_qubits is None (BasicSimulator)
        if not self._top_level_only and (self._target is None or self._target.num_qubits is None):
            basic_insts = {"measure", "reset", "barrier", "snapshot", "delay", "store"}
            self._device_insts = basic_insts | set(self._basis_gates)

    def run(self, dag: DAGCircuit) -> DAGCircuit:
        """Run the HighLevelSynthesis pass on `dag`.

        Args:
            dag: input dag.

        Returns:
            Output dag with higher-level operations synthesized.

        Raises:
            TranspilerError: when the transpiler is unable to synthesize the given DAG
            (for instance, when the specified synthesis method is not available).
        """

        # copy dag_op_nodes because we are modifying the DAG below
        dag_op_nodes = dag.op_nodes()

        for node in dag_op_nodes:
            if isinstance(node.op, ControlFlowOp):
                node.op = control_flow.map_blocks(self.run, node.op)
                continue

            if getattr(node.op, "_directive", False):
                continue

            if dag.has_calibration_for(node) or len(node.qargs) < self._min_qubits:
                continue

            qubits = (
                [dag.find_bit(x).index for x in node.qargs] if self._use_qubit_indices else None
            )

            decomposition, modified = self._recursively_handle_op(node.op, qubits)

            if not modified:
                continue

            if isinstance(decomposition, QuantumCircuit):
                dag.substitute_node_with_dag(
                    node, circuit_to_dag(decomposition, copy_operations=False)
                )
            elif isinstance(decomposition, DAGCircuit):
                dag.substitute_node_with_dag(node, decomposition)
            elif isinstance(decomposition, Operation):
                dag.substitute_node(node, decomposition)

        return dag

    def _recursively_handle_op(
        self, op: Operation, qubits: Optional[List] = None
    ) -> Tuple[Union[QuantumCircuit, DAGCircuit, Operation], bool]:
        """Recursively synthesizes a single operation.

        Note: the reason that this function accepts an operation and not a dag node
        is that it's also used for synthesizing the base operation for an annotated
        gate (i.e. no dag node is available).

        There are several possible results:

        - The given operation is unchanged: e.g., it is supported by the target or is
          in the equivalence library
        - The result is a quantum circuit: e.g., synthesizing Clifford using plugin
        - The result is a DAGCircuit: e.g., when unrolling custom gates
        - The result is an Operation: e.g., adding control to CXGate results in CCXGate
        - The given operation could not be synthesized, raising a transpiler error

        The function returns the result of the synthesis (either a quantum circuit or
        an Operation), and, as an optimization, a boolean indicating whether
        synthesis did anything.

        The function is recursive, for example synthesizing an annotated operation
        involves synthesizing its "base operation" which might also be
        an annotated operation.
        """

        # Try to apply plugin mechanism
        decomposition = self._synthesize_op_using_plugins(op, qubits)
        if decomposition is not None:
            return decomposition, True

        # Handle annotated operations
        decomposition = self._synthesize_annotated_op(op)
        if decomposition:
            return decomposition, True

        # Don't do anything else if processing only top-level
        if self._top_level_only:
            return op, False

        # For non-controlled-gates, check if it's already supported by the target
        # or is in equivalence library
        controlled_gate_open_ctrl = isinstance(op, ControlledGate) and op._open_ctrl
        if not controlled_gate_open_ctrl:
            qargs = tuple(qubits) if qubits is not None else None
            # include path for when target exists but target.num_qubits is None (BasicSimulator)
            inst_supported = (
                self._target.instruction_supported(
                    operation_name=op.name,
                    qargs=qargs,
                )
                if self._target is not None and self._target.num_qubits is not None
                else op.name in self._device_insts
            )
            if inst_supported or (self._equiv_lib is not None and self._equiv_lib.has_entry(op)):
                return op, False

        try:
            # extract definition
            definition = op.definition
        except TypeError as err:
            raise TranspilerError(
                f"HighLevelSynthesis was unable to extract definition for {op.name}: {err}"
            ) from err
        except AttributeError:
            # definition is None
            definition = None

        if definition is None:
            raise TranspilerError(f"HighLevelSynthesis was unable to synthesize {op}.")

        dag = circuit_to_dag(definition, copy_operations=False)
        dag = self.run(dag)
        return dag, True

    def _synthesize_op_using_plugins(
        self, op: Operation, qubits: List
    ) -> Union[QuantumCircuit, None]:
        """
        Attempts to synthesize op using plugin mechanism.
        Returns either the synthesized circuit or None (which occurs when no
        synthesis methods are available or specified).
        """
        hls_plugin_manager = self.hls_plugin_manager

        if op.name in self.hls_config.methods.keys():
            # the operation's name appears in the user-provided config,
            # we use the list of methods provided by the user
            methods = self.hls_config.methods[op.name]
        elif (
            self.hls_config.use_default_on_unspecified
            and "default" in hls_plugin_manager.method_names(op.name)
        ):
            # the operation's name does not appear in the user-specified config,
            # we use the "default" method when instructed to do so and the "default"
            # method is available
            methods = ["default"]
        else:
            methods = []

        best_decomposition = None
        best_score = np.inf

        for method in methods:
            # There are two ways to specify a synthesis method. The more explicit
            # way is to specify it as a tuple consisting of a synthesis algorithm and a
            # list of additional arguments, e.g.,
            #   ("kms", {"all_mats": 1, "max_paths": 100, "orig_circuit": 0}), or
            #   ("pmh", {}).
            # When the list of additional arguments is empty, one can also specify
            # just the synthesis algorithm, e.g.,
            #   "pmh".
            if isinstance(method, tuple):
                plugin_specifier, plugin_args = method
            else:
                plugin_specifier = method
                plugin_args = {}

            # There are two ways to specify a synthesis algorithm being run,
            # either by name, e.g. "kms" (which then should be specified in entry_points),
            # or directly as a class inherited from HighLevelSynthesisPlugin (which then
            # does not need to be specified in entry_points).
            if isinstance(plugin_specifier, str):
                if plugin_specifier not in hls_plugin_manager.method_names(op.name):
                    raise TranspilerError(
                        f"Specified method: {plugin_specifier} not found in available "
                        f"plugins for {op.name}"
                    )
                plugin_method = hls_plugin_manager.method(op.name, plugin_specifier)
            else:
                plugin_method = plugin_specifier

            decomposition = plugin_method.run(
                op,
                coupling_map=self._coupling_map,
                target=self._target,
                qubits=qubits,
                **plugin_args,
            )

            # The synthesis methods that are not suited for the given higher-level-object
            # will return None.
            if decomposition is not None:
                if self.hls_config.plugin_selection == "sequential":
                    # In the "sequential" mode the first successful decomposition is
                    # returned.
                    best_decomposition = decomposition
                    break

                # In the "run everything" mode we update the best decomposition
                # discovered
                current_score = self.hls_config.plugin_evaluation_fn(decomposition)
                if current_score < best_score:
                    best_decomposition = decomposition
                    best_score = current_score

        return best_decomposition

    def _synthesize_annotated_op(self, op: Operation) -> Union[Operation, None]:
        """
        Recursively synthesizes annotated operations.
        Returns either the synthesized operation or None (which occurs when the operation
        is not an annotated operation).
        """
        if isinstance(op, AnnotatedOperation):
            # Recursively handle the base operation
            # This results in QuantumCircuit, DAGCircuit or Gate
            synthesized_op, _ = self._recursively_handle_op(op.base_op, qubits=None)

            if isinstance(synthesized_op, AnnotatedOperation):
                raise TranspilerError(
                    "HighLevelSynthesis failed to synthesize the base operation of"
                    " an annotated operation."
                )

            for modifier in op.modifiers:
                # If we have a DAGCircuit at this point, convert it to QuantumCircuit
                if isinstance(synthesized_op, DAGCircuit):
                    synthesized_op = dag_to_circuit(synthesized_op, copy_operations=False)

                if isinstance(modifier, InverseModifier):
                    # Both QuantumCircuit and Gate have inverse method
                    synthesized_op = synthesized_op.inverse()

                elif isinstance(modifier, ControlModifier):
                    # Both QuantumCircuit and Gate have control method, however for circuits
                    # it is more efficient to avoid constructing the controlled quantum circuit.
                    if isinstance(synthesized_op, QuantumCircuit):
                        synthesized_op = synthesized_op.to_gate()

                    synthesized_op = synthesized_op.control(
                        num_ctrl_qubits=modifier.num_ctrl_qubits,
                        label=None,
                        ctrl_state=modifier.ctrl_state,
                        annotated=False,
                    )

                    if isinstance(synthesized_op, AnnotatedOperation):
                        raise TranspilerError(
                            "HighLevelSynthesis failed to synthesize the control modifier."
                        )

                    # Unrolling
                    synthesized_op, _ = self._recursively_handle_op(synthesized_op)

                elif isinstance(modifier, PowerModifier):
                    # QuantumCircuit has power method, and Gate needs to be converted
                    # to a quantum circuit.
                    if isinstance(synthesized_op, QuantumCircuit):
                        qc = synthesized_op
                    else:
                        qc = QuantumCircuit(synthesized_op.num_qubits, synthesized_op.num_clbits)
                        qc.append(
                            synthesized_op,
                            range(synthesized_op.num_qubits),
                            range(synthesized_op.num_clbits),
                        )

                    qc = qc.power(modifier.power)
                    synthesized_op = qc.to_gate()

                    # Unrolling
                    synthesized_op, _ = self._recursively_handle_op(synthesized_op)

                else:
                    raise TranspilerError(f"Unknown modifier {modifier}.")

            return synthesized_op
        return None


class DefaultSynthesisClifford(HighLevelSynthesisPlugin):
    """The default clifford synthesis plugin.

    For N <= 3 qubits this is the optimal CX cost decomposition by Bravyi, Maslov.
    For N > 3 qubits this is done using the general non-optimal greedy compilation
    routine from reference by Bravyi, Hu, Maslov, Shaydulin.

    This plugin name is :``clifford.default`` which can be used as the key on
    an :class:`~.HLSConfig` object to use this method with :class:`~.HighLevelSynthesis`.
    """

    def run(self, high_level_object, coupling_map=None, target=None, qubits=None, **options):
        """Run synthesis for the given Clifford."""
        decomposition = synth_clifford_full(high_level_object)
        return decomposition


class AGSynthesisClifford(HighLevelSynthesisPlugin):
    """Clifford synthesis plugin based on the Aaronson-Gottesman method.

    This plugin name is :``clifford.ag`` which can be used as the key on
    an :class:`~.HLSConfig` object to use this method with :class:`~.HighLevelSynthesis`.
    """

    def run(self, high_level_object, coupling_map=None, target=None, qubits=None, **options):
        """Run synthesis for the given Clifford."""
        decomposition = synth_clifford_ag(high_level_object)
        return decomposition


class BMSynthesisClifford(HighLevelSynthesisPlugin):
    """Clifford synthesis plugin based on the Bravyi-Maslov method.

    The method only works on Cliffords with at most 3 qubits, for which it
    constructs the optimal CX cost decomposition.

    This plugin name is :``clifford.bm`` which can be used as the key on
    an :class:`~.HLSConfig` object to use this method with :class:`~.HighLevelSynthesis`.
    """

    def run(self, high_level_object, coupling_map=None, target=None, qubits=None, **options):
        """Run synthesis for the given Clifford."""
        if high_level_object.num_qubits <= 3:
            decomposition = synth_clifford_bm(high_level_object)
        else:
            decomposition = None
        return decomposition


class GreedySynthesisClifford(HighLevelSynthesisPlugin):
    """Clifford synthesis plugin based on the greedy synthesis
    Bravyi-Hu-Maslov-Shaydulin method.

    This plugin name is :``clifford.greedy`` which can be used as the key on
    an :class:`~.HLSConfig` object to use this method with :class:`~.HighLevelSynthesis`.
    """

    def run(self, high_level_object, coupling_map=None, target=None, qubits=None, **options):
        """Run synthesis for the given Clifford."""
        decomposition = synth_clifford_greedy(high_level_object)
        return decomposition


class LayerSynthesisClifford(HighLevelSynthesisPlugin):
    """Clifford synthesis plugin based on the Bravyi-Maslov method
    to synthesize Cliffords into layers.

    This plugin name is :``clifford.layers`` which can be used as the key on
    an :class:`~.HLSConfig` object to use this method with :class:`~.HighLevelSynthesis`.
    """

    def run(self, high_level_object, coupling_map=None, target=None, qubits=None, **options):
        """Run synthesis for the given Clifford."""
        decomposition = synth_clifford_layers(high_level_object)
        return decomposition


class LayerLnnSynthesisClifford(HighLevelSynthesisPlugin):
    """Clifford synthesis plugin based on the Bravyi-Maslov method
    to synthesize Cliffords into layers, with each layer synthesized
    adhering to LNN connectivity.

    This plugin name is :``clifford.lnn`` which can be used as the key on
    an :class:`~.HLSConfig` object to use this method with :class:`~.HighLevelSynthesis`.
    """

    def run(self, high_level_object, coupling_map=None, target=None, qubits=None, **options):
        """Run synthesis for the given Clifford."""
        decomposition = synth_clifford_depth_lnn(high_level_object)
        return decomposition


class DefaultSynthesisLinearFunction(HighLevelSynthesisPlugin):
    """The default linear function synthesis plugin.

    This plugin name is :``linear_function.default`` which can be used as the key on
    an :class:`~.HLSConfig` object to use this method with :class:`~.HighLevelSynthesis`.
    """

    def run(self, high_level_object, coupling_map=None, target=None, qubits=None, **options):
        """Run synthesis for the given LinearFunction."""
        decomposition = synth_cnot_count_full_pmh(high_level_object.linear)
        return decomposition


class KMSSynthesisLinearFunction(HighLevelSynthesisPlugin):
    """Linear function synthesis plugin based on the Kutin-Moulton-Smithline method.

    This plugin name is :``linear_function.kms`` which can be used as the key on
    an :class:`~.HLSConfig` object to use this method with :class:`~.HighLevelSynthesis`.

    The plugin supports the following plugin-specific options:

    * use_inverted: Indicates whether to run the algorithm on the inverse matrix
        and to invert the synthesized circuit.
        In certain cases this provides a better decomposition than the direct approach.
    * use_transposed: Indicates whether to run the algorithm on the transposed matrix
        and to invert the order of CX gates in the synthesized circuit.
        In certain cases this provides a better decomposition than the direct approach.

    """

    def run(self, high_level_object, coupling_map=None, target=None, qubits=None, **options):
        """Run synthesis for the given LinearFunction."""

        if not isinstance(high_level_object, LinearFunction):
            raise TranspilerError(
                "PMHSynthesisLinearFunction only accepts objects of type LinearFunction"
            )

        use_inverted = options.get("use_inverted", False)
        use_transposed = options.get("use_transposed", False)

        mat = high_level_object.linear.astype(bool, copy=False)

        if use_transposed:
            mat = np.transpose(mat)
        if use_inverted:
            mat = calc_inverse_matrix(mat)

        decomposition = synth_cnot_depth_line_kms(mat)

        if use_transposed:
            decomposition = transpose_cx_circ(decomposition)
        if use_inverted:
            decomposition = decomposition.inverse()

        return decomposition


class PMHSynthesisLinearFunction(HighLevelSynthesisPlugin):
    """Linear function synthesis plugin based on the Patel-Markov-Hayes method.

    This plugin name is :``linear_function.pmh`` which can be used as the key on
    an :class:`~.HLSConfig` object to use this method with :class:`~.HighLevelSynthesis`.

    The plugin supports the following plugin-specific options:

    * section size: The size of each section used in the Patel–Markov–Hayes algorithm [1].
    * use_inverted: Indicates whether to run the algorithm on the inverse matrix
        and to invert the synthesized circuit.
        In certain cases this provides a better decomposition than the direct approach.
    * use_transposed: Indicates whether to run the algorithm on the transposed matrix
        and to invert the order of CX gates in the synthesized circuit.
        In certain cases this provides a better decomposition than the direct approach.

    References:
        1. Patel, Ketan N., Igor L. Markov, and John P. Hayes,
           *Optimal synthesis of linear reversible circuits*,
           Quantum Information & Computation 8.3 (2008): 282-294.
           `arXiv:quant-ph/0302002 [quant-ph] <https://arxiv.org/abs/quant-ph/0302002>`_
    """

    def run(self, high_level_object, coupling_map=None, target=None, qubits=None, **options):
        """Run synthesis for the given LinearFunction."""

        if not isinstance(high_level_object, LinearFunction):
            raise TranspilerError(
                "PMHSynthesisLinearFunction only accepts objects of type LinearFunction"
            )

        section_size = options.get("section_size", 2)
        use_inverted = options.get("use_inverted", False)
        use_transposed = options.get("use_transposed", False)

        mat = high_level_object.linear.astype(bool, copy=False)

        if use_transposed:
            mat = np.transpose(mat)
        if use_inverted:
            mat = calc_inverse_matrix(mat)

        decomposition = synth_cnot_count_full_pmh(mat, section_size=section_size)

        if use_transposed:
            decomposition = transpose_cx_circ(decomposition)
        if use_inverted:
            decomposition = decomposition.inverse()

        return decomposition


class KMSSynthesisPermutation(HighLevelSynthesisPlugin):
    """The permutation synthesis plugin based on the Kutin, Moulton, Smithline method.

    This plugin name is :``permutation.kms`` which can be used as the key on
    an :class:`~.HLSConfig` object to use this method with :class:`~.HighLevelSynthesis`.
    """

    def run(self, high_level_object, coupling_map=None, target=None, qubits=None, **options):
        """Run synthesis for the given Permutation."""
        decomposition = synth_permutation_depth_lnn_kms(high_level_object.pattern)
        return decomposition


class BasicSynthesisPermutation(HighLevelSynthesisPlugin):
    """The permutation synthesis plugin based on sorting.

    This plugin name is :``permutation.basic`` which can be used as the key on
    an :class:`~.HLSConfig` object to use this method with :class:`~.HighLevelSynthesis`.
    """

    def run(self, high_level_object, coupling_map=None, target=None, qubits=None, **options):
        """Run synthesis for the given Permutation."""
        decomposition = synth_permutation_basic(high_level_object.pattern)
        return decomposition


class ACGSynthesisPermutation(HighLevelSynthesisPlugin):
    """The permutation synthesis plugin based on the Alon, Chung, Graham method.

    This plugin name is :``permutation.acg`` which can be used as the key on
    an :class:`~.HLSConfig` object to use this method with :class:`~.HighLevelSynthesis`.
    """

    def run(self, high_level_object, coupling_map=None, target=None, qubits=None, **options):
        """Run synthesis for the given Permutation."""
        decomposition = synth_permutation_acg(high_level_object.pattern)
        return decomposition


<<<<<<< HEAD
class QftSynthesisFull(HighLevelSynthesisPlugin):
=======
class QFTSynthesisFull(HighLevelSynthesisPlugin):
>>>>>>> 5a6312d7
    """Synthesis plugin for QFT gates using all-to-all connectivity.

    This plugin name is :``qft.full`` which can be used as the key on
    an :class:`~.HLSConfig` object to use this method with :class:`~.HighLevelSynthesis`.

    The plugin supports the following additional options:

<<<<<<< HEAD
    * do_swaps (bool): Whether to include Swap gates at the end of the synthesized
        circuit. Some implementation of the ``QftGate`` include a layer of Swap gates
        at the end of the synthesized circuit, which cna in principle be dropped if
        the ``QftGate`` itself is the last gate in the circuit.
    * approximation_degree (int): The degree of approximation (0 for no approximation).
        It is impossible ti implement the QFT approximately by ignoring
        controlled-phase rotations with the angle is beneath a threshold. This is discussed
        in more detail in https://arxiv.org/abs/quant-ph/9601018 or
        https://arxiv.org/abs/quant-ph/0403071.
=======
    * reverse_qubits (bool): Whether to synthesize the "QFT" operation (if ``False``,
        which is the default) or the "QFT-with-reversal" operation (if ``True``).
        Some implementation of the ``QFTGate`` include a layer of swap gates at the end
        of the synthesized circuit, which can in principle be dropped if the ``QFTGate``
        itself is the last gate in the circuit.
    * approximation_degree (int): The degree of approximation (0 for no approximation).
        It is possible to implement the QFT approximately by ignoring
        controlled-phase rotations with the angle beneath a threshold. This is discussed
        in more detail in [1] or [2].
>>>>>>> 5a6312d7
    * insert_barriers (bool): If True, barriers are inserted as visualization improvement.
    * inverse (bool): If True, the inverse Fourier transform is constructed.
    * name (str): The name of the circuit.

<<<<<<< HEAD
    """

    def run(self, high_level_object, coupling_map=None, target=None, qubits=None, **options):
        """Run synthesis for the given QftGate."""
        if not isinstance(high_level_object, QftGate):
            raise TranspilerError(
                "The synthesis plugin 'qft.full` only applies to objects of type QftGate."
            )

        do_swaps = options.get("do_swaps", True)
=======
    References:
        1. Adriano Barenco, Artur Ekert, Kalle-Antti Suominen, and Päivi Törmä,
           *Approximate Quantum Fourier Transform and Decoherence*,
           Physical Review A (1996).
           `arXiv:quant-ph/9601018 [quant-ph] <https://arxiv.org/abs/quant-ph/9601018>`_
        2. Donny Cheung,
           *Improved Bounds for the Approximate QFT* (2004),
           `arXiv:quant-ph/0403071 [quant-ph] <https://https://arxiv.org/abs/quant-ph/0403071>`_
    """

    def run(self, high_level_object, coupling_map=None, target=None, qubits=None, **options):
        """Run synthesis for the given QFTGate."""
        if not isinstance(high_level_object, QFTGate):
            raise TranspilerError(
                "The synthesis plugin 'qft.full` only applies to objects of type QFTGate."
            )

        reverse_qubits = options.get("reverse_qubits", False)
>>>>>>> 5a6312d7
        approximation_degree = options.get("approximation_degree", 0)
        insert_barriers = options.get("insert_barriers", False)
        inverse = options.get("inverse", False)
        name = options.get("name", None)

        decomposition = synth_qft_full(
            num_qubits=high_level_object.num_qubits,
<<<<<<< HEAD
            do_swaps=do_swaps,
=======
            do_swaps=not reverse_qubits,
>>>>>>> 5a6312d7
            approximation_degree=approximation_degree,
            insert_barriers=insert_barriers,
            inverse=inverse,
            name=name,
        )
        return decomposition


<<<<<<< HEAD
class QftSynthesisLine(HighLevelSynthesisPlugin):
=======
class QFTSynthesisLine(HighLevelSynthesisPlugin):
>>>>>>> 5a6312d7
    """Synthesis plugin for QFT gates using linear connectivity.

    This plugin name is :``qft.line`` which can be used as the key on
    an :class:`~.HLSConfig` object to use this method with :class:`~.HighLevelSynthesis`.

    The plugin supports the following additional options:

<<<<<<< HEAD
    * do_swaps (bool): whether to include Swap gates at the end of the synthesized
        circuit. Some implementation of the ``QftGate`` include a layer of Swap gates
        at the end of the synthesized circuit, which cna in principle be dropped if
        the ``QftGate`` itself is the last gate in the circuit.
    * approximation_degree (int): the degree of approximation (0 for no approximation).
        It is impossible ti implement the QFT approximately by ignoring
        controlled-phase rotations with the angle is beneath a threshold. This is discussed
        in more detail in https://arxiv.org/abs/quant-ph/9601018 or
        https://arxiv.org/abs/quant-ph/0403071.
    """

    def run(self, high_level_object, coupling_map=None, target=None, qubits=None, **options):
        """Run synthesis for the given QftGate."""
        if not isinstance(high_level_object, QftGate):
            raise TranspilerError(
                "The synthesis plugin 'qft.line` only applies to objects of type QftGate."
            )

        do_swaps = options.get("do_swaps", True)
=======
    * reverse_qubits (bool): Whether to synthesize the "QFT" operation (if ``False``,
        which is the default) or the "QFT-with-reversal" operation (if ``True``).
        Some implementation of the ``QFTGate`` include a layer of swap gates at the end
        of the synthesized circuit, which can in principle be dropped if the ``QFTGate``
        itself is the last gate in the circuit.
    * approximation_degree (int): the degree of approximation (0 for no approximation).
        It is possible to implement the QFT approximately by ignoring
        controlled-phase rotations with the angle beneath a threshold. This is discussed
        in more detail in [1] or [2].

    References:
        1. Adriano Barenco, Artur Ekert, Kalle-Antti Suominen, and Päivi Törmä,
           *Approximate Quantum Fourier Transform and Decoherence*,
           Physical Review A (1996).
           `arXiv:quant-ph/9601018 [quant-ph] <https://arxiv.org/abs/quant-ph/9601018>`_
        2. Donny Cheung,
           *Improved Bounds for the Approximate QFT* (2004),
           `arXiv:quant-ph/0403071 [quant-ph] <https://https://arxiv.org/abs/quant-ph/0403071>`_
    """

    def run(self, high_level_object, coupling_map=None, target=None, qubits=None, **options):
        """Run synthesis for the given QFTGate."""
        if not isinstance(high_level_object, QFTGate):
            raise TranspilerError(
                "The synthesis plugin 'qft.line` only applies to objects of type QFTGate."
            )

        reverse_qubits = options.get("reverse_qubits", False)
>>>>>>> 5a6312d7
        approximation_degree = options.get("approximation_degree", 0)

        decomposition = synth_qft_line(
            num_qubits=high_level_object.num_qubits,
<<<<<<< HEAD
            do_swaps=do_swaps,
=======
            do_swaps=not reverse_qubits,
>>>>>>> 5a6312d7
            approximation_degree=approximation_degree,
        )
        return decomposition


class TokenSwapperSynthesisPermutation(HighLevelSynthesisPlugin):
    """The permutation synthesis plugin based on the token swapper algorithm.

    This plugin name is :``permutation.token_swapper`` which can be used as the key on
    an :class:`~.HLSConfig` object to use this method with :class:`~.HighLevelSynthesis`.

    In more detail, this plugin is used to synthesize objects of type `PermutationGate`.
    When synthesis succeeds, the plugin outputs a quantum circuit consisting only of swap
    gates. When synthesis does not succeed, the plugin outputs `None`.

    If either `coupling_map` or `qubits` is None, then the synthesized circuit
    is not required to adhere to connectivity constraints, as is the case
    when the synthesis is done before layout/routing.

    On the other hand, if both `coupling_map` and `qubits` are specified, the synthesized
    circuit is supposed to adhere to connectivity constraints. At the moment, the
    plugin only creates swap gates between qubits in `qubits`, i.e. it does not use
    any other qubits in the coupling map (if such synthesis is not possible, the
    plugin  outputs `None`).

    The plugin supports the following plugin-specific options:

    * trials: The number of trials for the token swapper to perform the mapping. The
      circuit with the smallest number of SWAPs is returned.
    * seed: The argument to the token swapper specifying the seed for random trials.
    * parallel_threshold: The argument to the token swapper specifying the number of nodes
      in the graph beyond which the algorithm will use parallel processing.

    For more details on the token swapper algorithm, see to the paper:
    `arXiv:1902.09102 <https://arxiv.org/abs/1902.09102>`__.
    """

    def run(self, high_level_object, coupling_map=None, target=None, qubits=None, **options):
        """Run synthesis for the given Permutation."""

        trials = options.get("trials", 5)
        seed = options.get("seed", 0)
        parallel_threshold = options.get("parallel_threshold", 50)

        pattern = high_level_object.pattern
        pattern_as_dict = {j: i for i, j in enumerate(pattern)}

        # When the plugin is called from the HighLevelSynthesis transpiler pass,
        # the coupling map already takes target into account.
        if coupling_map is None or qubits is None:
            # The abstract synthesis uses a fully connected coupling map, allowing
            # arbitrary connections between qubits.
            used_coupling_map = CouplingMap.from_full(len(pattern))
        else:
            # The concrete synthesis uses the coupling map restricted to the set of
            # qubits over which the permutation gate is defined. If we allow using other
            # qubits in the coupling map, replacing the node in the DAGCircuit that
            # defines this PermutationGate by the DAG corresponding to the constructed
            # decomposition becomes problematic. Note that we allow the reduced
            # coupling map to be disconnected.
            used_coupling_map = coupling_map.reduce(qubits, check_if_connected=False)

        graph = used_coupling_map.graph.to_undirected()
        swapper = ApproximateTokenSwapper(graph, seed=seed)

        try:
            swapper_result = swapper.map(
                pattern_as_dict, trials, parallel_threshold=parallel_threshold
            )
        except rx.InvalidMapping:
            swapper_result = None

        if swapper_result is not None:
            decomposition = QuantumCircuit(len(graph.node_indices()))
            for swap in swapper_result:
                decomposition.swap(*swap)
            return decomposition

        return None<|MERGE_RESOLUTION|>--- conflicted
+++ resolved
@@ -183,11 +183,7 @@
     ControlModifier,
     PowerModifier,
 )
-<<<<<<< HEAD
-from qiskit.circuit.library import QftGate
-=======
 from qiskit.circuit.library import QFTGate
->>>>>>> 5a6312d7
 from qiskit.synthesis.clifford import (
     synth_clifford_full,
     synth_clifford_layers,
@@ -922,11 +918,7 @@
         return decomposition
 
 
-<<<<<<< HEAD
-class QftSynthesisFull(HighLevelSynthesisPlugin):
-=======
 class QFTSynthesisFull(HighLevelSynthesisPlugin):
->>>>>>> 5a6312d7
     """Synthesis plugin for QFT gates using all-to-all connectivity.
 
     This plugin name is :``qft.full`` which can be used as the key on
@@ -934,17 +926,6 @@
 
     The plugin supports the following additional options:
 
-<<<<<<< HEAD
-    * do_swaps (bool): Whether to include Swap gates at the end of the synthesized
-        circuit. Some implementation of the ``QftGate`` include a layer of Swap gates
-        at the end of the synthesized circuit, which cna in principle be dropped if
-        the ``QftGate`` itself is the last gate in the circuit.
-    * approximation_degree (int): The degree of approximation (0 for no approximation).
-        It is impossible ti implement the QFT approximately by ignoring
-        controlled-phase rotations with the angle is beneath a threshold. This is discussed
-        in more detail in https://arxiv.org/abs/quant-ph/9601018 or
-        https://arxiv.org/abs/quant-ph/0403071.
-=======
     * reverse_qubits (bool): Whether to synthesize the "QFT" operation (if ``False``,
         which is the default) or the "QFT-with-reversal" operation (if ``True``).
         Some implementation of the ``QFTGate`` include a layer of swap gates at the end
@@ -954,23 +935,10 @@
         It is possible to implement the QFT approximately by ignoring
         controlled-phase rotations with the angle beneath a threshold. This is discussed
         in more detail in [1] or [2].
->>>>>>> 5a6312d7
     * insert_barriers (bool): If True, barriers are inserted as visualization improvement.
     * inverse (bool): If True, the inverse Fourier transform is constructed.
     * name (str): The name of the circuit.
 
-<<<<<<< HEAD
-    """
-
-    def run(self, high_level_object, coupling_map=None, target=None, qubits=None, **options):
-        """Run synthesis for the given QftGate."""
-        if not isinstance(high_level_object, QftGate):
-            raise TranspilerError(
-                "The synthesis plugin 'qft.full` only applies to objects of type QftGate."
-            )
-
-        do_swaps = options.get("do_swaps", True)
-=======
     References:
         1. Adriano Barenco, Artur Ekert, Kalle-Antti Suominen, and Päivi Törmä,
            *Approximate Quantum Fourier Transform and Decoherence*,
@@ -989,7 +957,6 @@
             )
 
         reverse_qubits = options.get("reverse_qubits", False)
->>>>>>> 5a6312d7
         approximation_degree = options.get("approximation_degree", 0)
         insert_barriers = options.get("insert_barriers", False)
         inverse = options.get("inverse", False)
@@ -997,11 +964,7 @@
 
         decomposition = synth_qft_full(
             num_qubits=high_level_object.num_qubits,
-<<<<<<< HEAD
-            do_swaps=do_swaps,
-=======
             do_swaps=not reverse_qubits,
->>>>>>> 5a6312d7
             approximation_degree=approximation_degree,
             insert_barriers=insert_barriers,
             inverse=inverse,
@@ -1010,11 +973,7 @@
         return decomposition
 
 
-<<<<<<< HEAD
-class QftSynthesisLine(HighLevelSynthesisPlugin):
-=======
 class QFTSynthesisLine(HighLevelSynthesisPlugin):
->>>>>>> 5a6312d7
     """Synthesis plugin for QFT gates using linear connectivity.
 
     This plugin name is :``qft.line`` which can be used as the key on
@@ -1022,27 +981,6 @@
 
     The plugin supports the following additional options:
 
-<<<<<<< HEAD
-    * do_swaps (bool): whether to include Swap gates at the end of the synthesized
-        circuit. Some implementation of the ``QftGate`` include a layer of Swap gates
-        at the end of the synthesized circuit, which cna in principle be dropped if
-        the ``QftGate`` itself is the last gate in the circuit.
-    * approximation_degree (int): the degree of approximation (0 for no approximation).
-        It is impossible ti implement the QFT approximately by ignoring
-        controlled-phase rotations with the angle is beneath a threshold. This is discussed
-        in more detail in https://arxiv.org/abs/quant-ph/9601018 or
-        https://arxiv.org/abs/quant-ph/0403071.
-    """
-
-    def run(self, high_level_object, coupling_map=None, target=None, qubits=None, **options):
-        """Run synthesis for the given QftGate."""
-        if not isinstance(high_level_object, QftGate):
-            raise TranspilerError(
-                "The synthesis plugin 'qft.line` only applies to objects of type QftGate."
-            )
-
-        do_swaps = options.get("do_swaps", True)
-=======
     * reverse_qubits (bool): Whether to synthesize the "QFT" operation (if ``False``,
         which is the default) or the "QFT-with-reversal" operation (if ``True``).
         Some implementation of the ``QFTGate`` include a layer of swap gates at the end
@@ -1071,16 +1009,11 @@
             )
 
         reverse_qubits = options.get("reverse_qubits", False)
->>>>>>> 5a6312d7
         approximation_degree = options.get("approximation_degree", 0)
 
         decomposition = synth_qft_line(
             num_qubits=high_level_object.num_qubits,
-<<<<<<< HEAD
-            do_swaps=do_swaps,
-=======
             do_swaps=not reverse_qubits,
->>>>>>> 5a6312d7
             approximation_degree=approximation_degree,
         )
         return decomposition
