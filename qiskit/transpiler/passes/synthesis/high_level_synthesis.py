--- conflicted
+++ resolved
@@ -33,11 +33,7 @@
 from qiskit._accelerate.high_level_synthesis import (
     QubitTracker,
     HighLevelSynthesisData,
-<<<<<<< HEAD
-    py_run_on_dag,
-=======
     run_on_dag,
->>>>>>> e23d4d1f
 )
 
 from .plugin import HighLevelSynthesisPluginManager
@@ -275,33 +271,19 @@
             TranspilerError: when the transpiler is unable to synthesize the given DAG
             (for instance, when the specified synthesis method is not available).
         """
-<<<<<<< HEAD
-
-        res = py_run_on_dag(dag, self.data, self.qubits_initially_zero)
-=======
         res = run_on_dag(dag, self.data, self.qubits_initially_zero)
->>>>>>> e23d4d1f
         return res if res is not None else dag
 
 
 def _methods_to_try(data: HighLevelSynthesisData, name: str):
     """Get a sequence of methods to try for a given op name."""
-<<<<<<< HEAD
-    if (methods := data.get_hls_config().methods.get(name)) is not None:
-=======
     if (methods := data.hls_config.methods.get(name)) is not None:
->>>>>>> e23d4d1f
         # the operation's name appears in the user-provided config,
         # we use the list of methods provided by the user
         return methods
     if (
-<<<<<<< HEAD
-        data.get_hls_config().use_default_on_unspecified
-        and "default" in data.get_hls_plugin_manager().method_names(name)
-=======
         data.hls_config.use_default_on_unspecified
         and "default" in data.hls_plugin_manager.method_names(name)
->>>>>>> e23d4d1f
     ):
         # the operation's name does not appear in the user-specified config,
         # we use the "default" method when instructed to do so and the "default"
@@ -337,11 +319,7 @@
     if len(hls_methods) == 0:
         return None
 
-<<<<<<< HEAD
-    hls_plugin_manager = data.get_hls_plugin_manager()
-=======
     hls_plugin_manager = data.hls_plugin_manager
->>>>>>> e23d4d1f
     num_clean_ancillas = tracker.num_clean(input_qubits)
     num_dirty_ancillas = tracker.num_dirty(input_qubits)
 
@@ -381,11 +359,7 @@
         # qubits over which the operation is defined, high-level-synthesis data and options,
         # and the tracker that tracks the state for global qubits.
         #
-<<<<<<< HEAD
-        # Note: the difference between the argument "qubits" passed explicitely to "run"
-=======
         # Note: the difference between the argument "qubits" passed explicitly to "run"
->>>>>>> e23d4d1f
         # and "input_qubits" passed via "plugin_args" is that for backwards compatibility
         # the former should be None if the synthesis is done before layout/routing.
         # However, plugins may need access to the global qubits over which the operation
@@ -400,21 +374,12 @@
         plugin_args["num_clean_ancillas"] = num_clean_ancillas
         plugin_args["num_dirty_ancillas"] = num_dirty_ancillas
 
-<<<<<<< HEAD
-        qubits = input_qubits if data.get_use_qubit_indices() else None
-
-        decomposition = plugin_method.run(
-            operation,
-            coupling_map=data.get_coupling_map(),
-            target=data.get_target(),
-=======
         qubits = input_qubits if data.use_qubit_indices else None
 
         decomposition = plugin_method.run(
             operation,
             coupling_map=data.coupling_map,
             target=data.target,
->>>>>>> e23d4d1f
             qubits=qubits,
             **plugin_args,
         )
@@ -422,11 +387,7 @@
         # The synthesis methods that are not suited for the given higher-level-object
         # will return None.
         if decomposition is not None:
-<<<<<<< HEAD
-            if data.get_hls_config().plugin_selection == "sequential":
-=======
             if data.hls_config.plugin_selection == "sequential":
->>>>>>> e23d4d1f
                 # In the "sequential" mode the first successful decomposition is
                 # returned.
                 best_decomposition = decomposition
@@ -434,11 +395,7 @@
 
             # In the "run everything" mode we update the best decomposition
             # discovered
-<<<<<<< HEAD
-            current_score = data.get_hls_config().plugin_evaluation_fn(decomposition)
-=======
             current_score = data.hls_config.plugin_evaluation_fn(decomposition)
->>>>>>> e23d4d1f
             if current_score < best_score:
                 best_decomposition = decomposition
                 best_score = current_score
