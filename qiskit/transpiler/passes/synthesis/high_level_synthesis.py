--- conflicted
+++ resolved
@@ -271,173 +271,6 @@
             TranspilerError: when the transpiler is unable to synthesize the given DAG
             (for instance, when the specified synthesis method is not available).
         """
-<<<<<<< HEAD
-=======
-        qubits = tuple(dag.find_bit(q).index for q in dag.qubits)
-        context = QubitContext(list(range(len(dag.qubits))))
-        tracker = QubitTracker(num_qubits=dag.num_qubits())
-        if self.qubits_initially_zero:
-            tracker.set_clean(context.to_globals(qubits))
-
-        out_dag = self._run(dag, tracker, context, use_ancillas=True, top_level=True)
-        return out_dag
-
-    def _run(
-        self,
-        dag: DAGCircuit,
-        tracker: QubitTracker,
-        context: QubitContext,
-        use_ancillas: bool,
-        top_level: bool,
-    ) -> DAGCircuit:
-        """
-        The main recursive function that synthesizes a DAGCircuit.
-
-        Input:
-            dag: the DAG to be synthesized.
-            tracker: the global tracker, tracking the state of original qubits.
-            context: the correspondence between the dag's qubits and the global qubits.
-            use_ancillas: if True, synthesis algorithms are allowed to use ancillas.
-            top_level: specifies if this is the top-level of the recursion.
-
-        The function returns the synthesized DAG.
-
-        Note that by using the auxiliary qubits to synthesize operations present in the input DAG,
-        the synthesized DAG may be defined over more qubits than the input DAG. In this case,
-        the function update in-place the global qubits tracker and extends the local-to-global
-        context.
-        """
-
-        if dag.num_qubits() != context.num_qubits():
-            raise TranspilerError("HighLevelSynthesis internal error.")
-
-        # STEP 1: Check if HighLevelSynthesis can be skipped altogether. This is only
-        # done at the top-level since this does not update the global qubits tracker.
-        if top_level:
-            for node in dag.op_nodes():
-                qubits = tuple(dag.find_bit(q).index for q in node.qargs)
-                if not self._definitely_skip_node(node, qubits):
-                    break
-            else:
-                # The for-loop terminates without reaching the break statement
-                if dag.num_qubits() != context.num_qubits():
-                    raise TranspilerError("HighLevelSynthesis internal error.")
-                return dag
-
-        # STEP 2: Analyze the nodes in the DAG. For each node in the DAG that needs
-        # to be synthesized, we recursively synthesize it and store the result. For
-        # instance, the result of synthesizing a custom gate is a DAGCircuit corresponding
-        # to the (recursively synthesized) gate's definition. When the result is a
-        # DAG, we also store its context (the mapping of its qubits to global qubits).
-        # In addition, we keep track of the qubit states using the (global) qubits tracker.
-        #
-        # Note: This is a first version of a potentially more elaborate approach to find
-        # good operation/ancilla allocations. The current approach is greedy and just gives
-        # all available ancilla qubits to the current operation ("the-first-takes-all" approach).
-        # It does not distribute ancilla qubits between different operations present in the DAG.
-        synthesized_nodes = {}
-
-        for node in dag.topological_op_nodes():
-            qubits = tuple(dag.find_bit(q).index for q in node.qargs)
-            processed = False
-            synthesized = None
-            synthesized_context = None
-
-            # Start by handling special operations. Other cases can also be
-            # considered: swaps, automatically simplifying control gate (e.g. if
-            # a control is 0).
-            if node.op.name in ["id", "delay", "barrier"]:
-                # tracker not updated, these are no-ops
-                processed = True
-
-            elif node.op.name == "reset":
-                # reset qubits to 0
-                tracker.set_clean(context.to_globals(qubits))
-                processed = True
-
-            # check if synthesis for the operation can be skipped
-            elif self._definitely_skip_node(node, qubits):
-                tracker.set_dirty(context.to_globals(qubits))
-
-            # next check control flow
-            elif node.is_control_flow():
-                inner_context = context.restrict(qubits)
-                synthesized = control_flow.map_blocks(
-                    partial(
-                        self._run,
-                        tracker=tracker,
-                        context=inner_context,
-                        use_ancillas=False,
-                        top_level=False,
-                    ),
-                    node.op,
-                )
-
-            # now we are free to synthesize
-            else:
-                # This returns the synthesized operation and its context (when the result is
-                # a DAG, it's the correspondence between its qubits and the global qubits).
-                # Also note that the DAG may use auxiliary qubits. The qubits tracker and the
-                # current DAG's context are updated in-place.
-                synthesized, synthesized_context = self._synthesize_operation(
-                    node.op, qubits, tracker, context, use_ancillas=use_ancillas
-                )
-
-            # If the synthesis changed the operation (i.e. it is not None), store the result.
-            if synthesized is not None:
-                synthesized_nodes[node._node_id] = (synthesized, synthesized_context)
-
-            # If the synthesis did not change anything, just update the qubit tracker.
-            elif not processed:
-                tracker.set_dirty(context.to_globals(qubits))
-
-        # We did not change anything just return the input.
-        if len(synthesized_nodes) == 0:
-            if dag.num_qubits() != context.num_qubits():
-                raise TranspilerError("HighLevelSynthesis internal error.")
-            return dag
-
-        # STEP 3. We rebuild the DAG with new operations. Note that we could also
-        # check if no operation changed in size and substitute in-place, but rebuilding is
-        # generally as fast or faster, unless very few operations are changed.
-        out = dag.copy_empty_like()
-        num_additional_qubits = context.num_qubits() - out.num_qubits()
-
-        if num_additional_qubits > 0:
-            out.add_qubits([Qubit() for _ in range(num_additional_qubits)])
-
-        index_to_qubit = dict(enumerate(out.qubits))
-        outer_to_local = context.to_local_mapping()
-
-        for node in dag.topological_op_nodes():
-
-            if op_tuple := synthesized_nodes.get(node._node_id, None):
-                op, op_context = op_tuple
-
-                if isinstance(op, Operation):
-                    out.apply_operation_back(op, node.qargs, node.cargs)
-                    continue
-
-                if isinstance(op, QuantumCircuit):
-                    op = circuit_to_dag(op, copy_operations=False)
-
-                inner_to_global = op_context.to_global_mapping()
-                if isinstance(op, DAGCircuit):
-                    qubit_map = {
-                        q: index_to_qubit[outer_to_local[inner_to_global[i]]]
-                        for (i, q) in enumerate(op.qubits)
-                    }
-                    clbit_map = dict(zip(op.clbits, node.cargs))
-
-                    for sub_node in op.op_nodes():
-                        out.apply_operation_back(
-                            sub_node.op,
-                            tuple(qubit_map[qarg] for qarg in sub_node.qargs),
-                            tuple(clbit_map[carg] for carg in sub_node.cargs),
-                        )
-                    out.global_phase += op.global_phase
->>>>>>> 5184ca43
-
         res = py_run_on_dag(dag, self.data, self.qubits_initially_zero)
         return res if res is not None else dag
 
@@ -580,111 +413,12 @@
             )
             output_qubits = output_qubits + global_aux_qubits
 
-<<<<<<< HEAD
         # This checks (in particular) that there is indeed a sufficient number
         # of ancilla qubits to borrow from the tracker.
         if best_decomposition.num_qubits != len(output_qubits):
             raise TranspilerError(
                 "HighLevelSynthesis: the result from 'synthesize_op_using_plugin' is incorrect."
-=======
-            # The synthesis methods that are not suited for the given higher-level-object
-            # will return None.
-            if decomposition is not None:
-                if self.hls_config.plugin_selection == "sequential":
-                    # In the "sequential" mode the first successful decomposition is
-                    # returned.
-                    best_decomposition = decomposition
-                    break
-
-                # In the "run everything" mode we update the best decomposition
-                # discovered
-                current_score = self.hls_config.plugin_evaluation_fn(decomposition)
-                if current_score < best_score:
-                    best_decomposition = decomposition
-                    best_score = current_score
-
-        return best_decomposition
-
-    def _apply_annotations(
-        self, synthesized: Operation | QuantumCircuit, modifiers: list[Modifier]
-    ) -> QuantumCircuit:
-        """
-        Recursively synthesizes annotated operations.
-        Returns either the synthesized operation or None (which occurs when the operation
-        is not an annotated operation).
-        """
-        for modifier in modifiers:
-            if isinstance(modifier, InverseModifier):
-                # Both QuantumCircuit and Gate have inverse method
-                synthesized = synthesized.inverse()
-
-            elif isinstance(modifier, ControlModifier):
-                # Both QuantumCircuit and Gate have control method, however for circuits
-                # it is more efficient to avoid constructing the controlled quantum circuit.
-                if isinstance(synthesized, QuantumCircuit):
-                    synthesized = synthesized.to_gate()
-
-                synthesized = synthesized.control(
-                    num_ctrl_qubits=modifier.num_ctrl_qubits,
-                    label=None,
-                    ctrl_state=modifier.ctrl_state,
-                    annotated=False,
-                )
-
-                if isinstance(synthesized, AnnotatedOperation):
-                    raise TranspilerError(
-                        "HighLevelSynthesis failed to synthesize the control modifier."
-                    )
-
-            elif isinstance(modifier, PowerModifier):
-                # QuantumCircuit has power method, and Gate needs to be converted
-                # to a quantum circuit.
-                if not isinstance(synthesized, QuantumCircuit):
-                    synthesized = _instruction_to_circuit(synthesized)
-
-                synthesized = synthesized.power(modifier.power)
-
-            else:
-                raise TranspilerError(f"Unknown modifier {modifier}.")
-
-        return synthesized
-
-    def _definitely_skip_node(self, node: DAGOpNode, qubits: tuple[int] | None) -> bool:
-        """Fast-path determination of whether a node can certainly be skipped (i.e. nothing will
-        attempt to synthesise it) without accessing its Python-space `Operation`.
-
-        This is tightly coupled to `_recursively_handle_op`; it exists as a temporary measure to
-        avoid Python-space `Operation` creation from a `DAGOpNode` if we wouldn't do anything to the
-        node (which is _most_ nodes)."""
-
-        if (
-            len(node.qargs) < self._min_qubits
-            or node.is_directive()
-            or (self._instruction_supported(node.name, qubits) and not node.is_control_flow())
-        ):
-            return True
-
-        return (
-            # The fast path is just for Rust-space standard gates (which excludes
-            # `AnnotatedOperation`).
-            node.is_standard_gate()
-            # We don't have the fast-path for controlled gates over 3 or more qubits.
-            # However, we most probably want the fast-path for controlled 2-qubit gates
-            # (such as CX, CZ, CY, CH, CRX, and so on), so "_definitely_skip_node" should
-            # not immediately return False when encountering a controlled gate over 2 qubits.
-            and not (node.is_controlled_gate() and node.num_qubits >= 3)
-            # If there are plugins to try, they need to be tried.
-            and not self._methods_to_try(node.name)
-            # If all the above constraints hold, and it's already supported or the basis translator
-            # can handle it, we'll leave it be.
-            and (
-                # This uses unfortunately private details of `EquivalenceLibrary`, but so does the
-                # `BasisTranslator`, and this is supposed to just be temporary til this is moved
-                # into Rust space.
-                self._equiv_lib is not None
-                and equivalence.Key(name=node.name, num_qubits=node.num_qubits)
-                in self._equiv_lib.keys()
->>>>>>> 5184ca43
+
             )
 
     if best_decomposition is None:
