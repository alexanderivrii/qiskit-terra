# This code is part of Qiskit.
#
# (C) Copyright IBM 2017.
#
# This code is licensed under the Apache License, Version 2.0. You may
# obtain a copy of this license in the LICENSE.txt file in the root directory
# of this source tree or at http://www.apache.org/licenses/LICENSE-2.0.
#
# Any modifications or derivative works of this code must retain this
# copyright notice, and modified files need to carry a notice indicating
# that they have been altered from the originals.

"""Rotation around the Z axis."""
from cmath import exp
from typing import Optional, Union
from qiskit.circuit.gate import Gate
from qiskit.circuit.controlledgate import ControlledGate
from qiskit.circuit.annotated_operation import AnnotatedOperation, ControlModifier
from qiskit.circuit.quantumregister import QuantumRegister
from qiskit.circuit.parameterexpression import ParameterValueType


class RZGate(Gate):
    r"""Single-qubit rotation about the Z axis.

    This is a diagonal gate. It can be implemented virtually in hardware
    via framechanges (i.e. at zero error and duration).

    Can be applied to a :class:`~qiskit.circuit.QuantumCircuit`
    with the :meth:`~qiskit.circuit.QuantumCircuit.rz` method.

    **Circuit symbol:**

    .. parsed-literal::

             ┌───────┐
        q_0: ┤ Rz(λ) ├
             └───────┘

    **Matrix Representation:**

    .. math::

        RZ(\lambda) = \exp\left(-i\frac{\lambda}{2}Z\right) =
            \begin{pmatrix}
                e^{-i\frac{\lambda}{2}} & 0 \\
                0 & e^{i\frac{\lambda}{2}}
            \end{pmatrix}

    .. seealso::

        :class:`~qiskit.circuit.library.standard_gates.U1Gate`
        This gate is equivalent to U1 up to a phase factor.

            .. math::

                U1(\lambda) = e^{i{\lambda}/2}RZ(\lambda)

        Reference for virtual Z gate implementation:
        `1612.00858 <https://arxiv.org/abs/1612.00858>`_
    """

    def __init__(
        self, phi: ParameterValueType, label: Optional[str] = None, *, duration=None, unit="dt"
    ):
        """Create new RZ gate."""
        super().__init__("rz", 1, [phi], label=label, duration=duration, unit=unit)

    def _define(self):
        """
        gate rz(phi) a { u1(phi) a; }
        """
        # pylint: disable=cyclic-import
        from qiskit.circuit.quantumcircuit import QuantumCircuit
        from .u1 import U1Gate

        q = QuantumRegister(1, "q")
        theta = self.params[0]
        qc = QuantumCircuit(q, name=self.name, global_phase=-theta / 2)
        rules = [(U1Gate(theta), [q[0]], [])]
        for instr, qargs, cargs in rules:
            qc._append(instr, qargs, cargs)

        self.definition = qc

    def control(
        self,
        num_ctrl_qubits: int = 1,
        label: Optional[str] = None,
        ctrl_state: Optional[Union[str, int]] = None,
        annotated: bool = False,
    ):
        """Return a (multi-)controlled-RZ gate.

        Args:
            num_ctrl_qubits (int): number of control qubits.
            label (str or None): An optional label for the gate [Default: None]
            ctrl_state (int or str or None): control state expressed as integer,
                string (e.g. '110'), or None. If None, use all 1s.
            annotated: indicates whether the controlled gate can be implemented
                as an annotated gate.

        Returns:
            ControlledGate: controlled version of this gate.
        """
<<<<<<< HEAD
        if not annotated:
            if num_ctrl_qubits == 1:
                gate = CRZGate(self.params[0], label=label, ctrl_state=ctrl_state)
                gate.base_gate.label = self.label
            else:
                gate = super().control(
                    num_ctrl_qubits=num_ctrl_qubits,
                    label=label,
                    ctrl_state=ctrl_state,
                    annotated=annotated,
                )
        else:
            gate = AnnotatedOperation(
                self, ControlModifier(num_ctrl_qubits=num_ctrl_qubits, ctrl_state=ctrl_state)
=======
        if not annotated and num_ctrl_qubits == 1:
            gate = CRZGate(self.params[0], label=label, ctrl_state=ctrl_state)
            gate.base_gate.label = self.label
        else:
            gate = super().control(
                num_ctrl_qubits=num_ctrl_qubits,
                label=label,
                ctrl_state=ctrl_state,
                annotated=annotated,
>>>>>>> d9b90de5
            )
        return gate

    def inverse(self, annotated: bool = False):
        r"""Return inverted RZ gate

        :math:`RZ(\lambda)^{\dagger} = RZ(-\lambda)`
        """
        return RZGate(-self.params[0])

    def __array__(self, dtype=None):
        """Return a numpy.array for the RZ gate."""
        import numpy as np

        ilam2 = 0.5j * float(self.params[0])
        return np.array([[exp(-ilam2), 0], [0, exp(ilam2)]], dtype=dtype)

    def power(self, exponent: float):
        """Raise gate to a power."""
        (theta,) = self.params
        return RZGate(exponent * theta)

    def __eq__(self, other):
        if isinstance(other, RZGate):
            return self._compare_parameters(other)
        return False


class CRZGate(ControlledGate):
    r"""Controlled-RZ gate.

    This is a diagonal but non-symmetric gate that induces a
    phase on the state of the target qubit, depending on the control state.

    Can be applied to a :class:`~qiskit.circuit.QuantumCircuit`
    with the :meth:`~qiskit.circuit.QuantumCircuit.crz` method.

    **Circuit symbol:**

    .. parsed-literal::

        q_0: ────■────
             ┌───┴───┐
        q_1: ┤ Rz(λ) ├
             └───────┘

    **Matrix representation:**

    .. math::

        CRZ(\lambda)\ q_0, q_1 =
            I \otimes |0\rangle\langle 0| + RZ(\lambda) \otimes |1\rangle\langle 1| =
            \begin{pmatrix}
                1 & 0 & 0 & 0 \\
                0 & e^{-i\frac{\lambda}{2}} & 0 & 0 \\
                0 & 0 & 1 & 0 \\
                0 & 0 & 0 & e^{i\frac{\lambda}{2}}
            \end{pmatrix}

    .. note::

        In Qiskit's convention, higher qubit indices are more significant
        (little endian convention). In many textbooks, controlled gates are
        presented with the assumption of more significant qubits as control,
        which in our case would be q_1. Thus a textbook matrix for this
        gate will be:

        .. parsed-literal::
                 ┌───────┐
            q_0: ┤ Rz(λ) ├
                 └───┬───┘
            q_1: ────■────

        .. math::

            CRZ(\lambda)\ q_1, q_0 =
                |0\rangle\langle 0| \otimes I + |1\rangle\langle 1| \otimes RZ(\lambda) =
                \begin{pmatrix}
                    1 & 0 & 0 & 0 \\
                    0 & 1 & 0 & 0 \\
                    0 & 0 & e^{-i\frac{\lambda}{2}} & 0 \\
                    0 & 0 & 0 & e^{i\frac{\lambda}{2}}
                \end{pmatrix}

    .. seealso::

        :class:`~qiskit.circuit.library.standard_gates.CU1Gate`:
        Due to the global phase difference in the matrix definitions
        of U1 and RZ, CU1 and CRZ are different gates with a relative
        phase difference.
    """

    def __init__(
        self,
        theta: ParameterValueType,
        label: Optional[str] = None,
        ctrl_state: Optional[Union[str, int]] = None,
        *,
        duration=None,
        unit="dt",
        _base_label=None,
    ):
        """Create new CRZ gate."""
        super().__init__(
            "crz",
            2,
            [theta],
            num_ctrl_qubits=1,
            label=label,
            ctrl_state=ctrl_state,
            base_gate=RZGate(theta, label=_base_label),
            duration=duration,
            unit=unit,
        )

    def _define(self):
        """
        gate crz(lambda) a,b
        { rz(lambda/2) b; cx a,b;
          rz(-lambda/2) b; cx a,b;
        }
        """
        # pylint: disable=cyclic-import
        from qiskit.circuit.quantumcircuit import QuantumCircuit
        from .x import CXGate

        # q_0: ─────────────■────────────────■──
        #      ┌─────────┐┌─┴─┐┌──────────┐┌─┴─┐
        # q_1: ┤ Rz(λ/2) ├┤ X ├┤ Rz(-λ/2) ├┤ X ├
        #      └─────────┘└───┘└──────────┘└───┘
        q = QuantumRegister(2, "q")
        qc = QuantumCircuit(q, name=self.name)
        rules = [
            (RZGate(self.params[0] / 2), [q[1]], []),
            (CXGate(), [q[0], q[1]], []),
            (RZGate(-self.params[0] / 2), [q[1]], []),
            (CXGate(), [q[0], q[1]], []),
        ]
        for instr, qargs, cargs in rules:
            qc._append(instr, qargs, cargs)

        self.definition = qc

    def inverse(self, annotated: bool = False):
        """Return inverse CRZ gate (i.e. with the negative rotation angle)."""
        return CRZGate(-self.params[0], ctrl_state=self.ctrl_state)

    def __array__(self, dtype=None):
        """Return a numpy.array for the CRZ gate."""
        import numpy

        arg = 1j * float(self.params[0]) / 2
        if self.ctrl_state:
            return numpy.array(
                [[1, 0, 0, 0], [0, exp(-arg), 0, 0], [0, 0, 1, 0], [0, 0, 0, exp(arg)]],
                dtype=dtype,
            )
        else:
            return numpy.array(
                [[exp(-arg), 0, 0, 0], [0, 1, 0, 0], [0, 0, exp(arg), 0], [0, 0, 0, 1]],
                dtype=dtype,
            )

    def __eq__(self, other):
        if isinstance(other, CRZGate):
            return self._compare_parameters(other) and self.ctrl_state == other.ctrl_state
        return False<|MERGE_RESOLUTION|>--- conflicted
+++ resolved
@@ -103,22 +103,6 @@
         Returns:
             ControlledGate: controlled version of this gate.
         """
-<<<<<<< HEAD
-        if not annotated:
-            if num_ctrl_qubits == 1:
-                gate = CRZGate(self.params[0], label=label, ctrl_state=ctrl_state)
-                gate.base_gate.label = self.label
-            else:
-                gate = super().control(
-                    num_ctrl_qubits=num_ctrl_qubits,
-                    label=label,
-                    ctrl_state=ctrl_state,
-                    annotated=annotated,
-                )
-        else:
-            gate = AnnotatedOperation(
-                self, ControlModifier(num_ctrl_qubits=num_ctrl_qubits, ctrl_state=ctrl_state)
-=======
         if not annotated and num_ctrl_qubits == 1:
             gate = CRZGate(self.params[0], label=label, ctrl_state=ctrl_state)
             gate.base_gate.label = self.label
@@ -128,7 +112,6 @@
                 label=label,
                 ctrl_state=ctrl_state,
                 annotated=annotated,
->>>>>>> d9b90de5
             )
         return gate
 
