--- conflicted
+++ resolved
@@ -48,11 +48,7 @@
 from qiskit.qpy import common, formats, type_keys
 from qiskit.qpy.exceptions import QpyError, UnsupportedFeatureForVersion
 from qiskit.qpy.binary_io import value, schedules
-<<<<<<< HEAD
-from qiskit.quantum_info.operators import SparsePauliOp, Clifford, Pauli
-=======
 from qiskit.quantum_info.operators import SparsePauliOp, Clifford
->>>>>>> 6df146fa
 from qiskit.circuit.library import PauliProductMeasurement
 from qiskit.synthesis import evolution as evo_synth
 from qiskit.transpiler.layout import Layout, TranspileLayout
@@ -507,11 +503,7 @@
         gate_class = getattr(controlflow, gate_name)
     elif gate_name == "Clifford":
         gate_class = Clifford
-<<<<<<< HEAD
-    elif gate_name == "PauliProductMeasurement":
-=======
     elif gate_name == "pauli_product_measurement":
->>>>>>> 6df146fa
         gate_class = PauliProductMeasurement
     else:
         raise AttributeError(f"Invalid instruction type: {gate_name}")
@@ -567,11 +559,7 @@
         }:
             gate = gate_class(params)
         elif gate_name == "PauliProductMeasurement":
-<<<<<<< HEAD
-            gate = gate_class(Pauli((*params,)))
-=======
             gate = gate_class._from_pauli_data(*params, label)
->>>>>>> 6df146fa
         elif gate_name == "QFTGate":
             gate = gate_class(len(qargs), *params)
         else:
