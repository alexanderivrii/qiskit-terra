# This code is part of Qiskit.
#
# (C) Copyright IBM 2021.
#
# This code is licensed under the Apache License, Version 2.0. You may
# obtain a copy of this license in the LICENSE.txt file in the root directory
# of this source tree or at http://www.apache.org/licenses/LICENSE-2.0.
#
# Any modifications or derivative works of this code must retain this
# copyright notice, and modified files need to carry a notice indicating
# that they have been altered from the originals.

# pylint: disable=invalid-name

"""Binary IO for circuit objects."""

from collections import defaultdict
import io
import json
import struct
import uuid
import warnings

import numpy as np

from qiskit import circuit as circuit_mod
from qiskit.circuit import library, controlflow, CircuitInstruction, ControlFlowOp
from qiskit.circuit.classical import expr
from qiskit.circuit.classicalregister import ClassicalRegister, Clbit
from qiskit.circuit.gate import Gate
from qiskit.circuit.singleton import SingletonInstruction, SingletonGate
from qiskit.circuit.controlledgate import ControlledGate
from qiskit.circuit.annotated_operation import (
    AnnotatedOperation,
    Modifier,
    InverseModifier,
    ControlModifier,
    PowerModifier,
)
from qiskit.circuit.instruction import Instruction
from qiskit.circuit.quantumcircuit import QuantumCircuit
from qiskit.circuit.quantumregister import QuantumRegister, Qubit
from qiskit.qpy import common, formats, type_keys, exceptions
from qiskit.qpy.binary_io import value, schedules
from qiskit.quantum_info.operators import SparsePauliOp, Clifford
from qiskit.synthesis import evolution as evo_synth
from qiskit.transpiler.layout import Layout, TranspileLayout


def _read_header_v12(file_obj, version, vectors, metadata_deserializer=None):
    data = formats.CIRCUIT_HEADER_V12._make(
        struct.unpack(
            formats.CIRCUIT_HEADER_V12_PACK, file_obj.read(formats.CIRCUIT_HEADER_V12_SIZE)
        )
    )
    name = file_obj.read(data.name_size).decode(common.ENCODE)
    global_phase = value.loads_value(
        data.global_phase_type,
        file_obj.read(data.global_phase_size),
        version=version,
        vectors=vectors,
    )
    header = {
        "global_phase": global_phase,
        "num_qubits": data.num_qubits,
        "num_clbits": data.num_clbits,
        "num_registers": data.num_registers,
        "num_instructions": data.num_instructions,
        "num_vars": data.num_vars,
    }
    metadata_raw = file_obj.read(data.metadata_size)
    metadata = json.loads(metadata_raw, cls=metadata_deserializer)
    return header, name, metadata


def _read_header_v2(file_obj, version, vectors, metadata_deserializer=None):
    data = formats.CIRCUIT_HEADER_V2._make(
        struct.unpack(
            formats.CIRCUIT_HEADER_V2_PACK,
            file_obj.read(formats.CIRCUIT_HEADER_V2_SIZE),
        )
    )

    name = file_obj.read(data.name_size).decode(common.ENCODE)
    global_phase = value.loads_value(
        data.global_phase_type,
        file_obj.read(data.global_phase_size),
        version=version,
        vectors=vectors,
    )
    header = {
        "global_phase": global_phase,
        "num_qubits": data.num_qubits,
        "num_clbits": data.num_clbits,
        "num_registers": data.num_registers,
        "num_instructions": data.num_instructions,
    }

    metadata_raw = file_obj.read(data.metadata_size)
    metadata = json.loads(metadata_raw, cls=metadata_deserializer)
    return header, name, metadata


def _read_header(file_obj, metadata_deserializer=None):
    data = formats.CIRCUIT_HEADER._make(
        struct.unpack(formats.CIRCUIT_HEADER_PACK, file_obj.read(formats.CIRCUIT_HEADER_SIZE))
    )
    name = file_obj.read(data.name_size).decode(common.ENCODE)
    header = {
        "global_phase": data.global_phase,
        "num_qubits": data.num_qubits,
        "num_clbits": data.num_clbits,
        "num_registers": data.num_registers,
        "num_instructions": data.num_instructions,
    }
    metadata_raw = file_obj.read(data.metadata_size)
    metadata = json.loads(metadata_raw, cls=metadata_deserializer)
    return header, name, metadata


def _read_registers_v4(file_obj, num_registers):
    registers = {"q": {}, "c": {}}
    for _reg in range(num_registers):
        data = formats.REGISTER_V4._make(
            struct.unpack(
                formats.REGISTER_V4_PACK,
                file_obj.read(formats.REGISTER_V4_SIZE),
            )
        )
        name = file_obj.read(data.name_size).decode("utf8")
        REGISTER_ARRAY_PACK = f"!{data.size}q"
        bit_indices_raw = file_obj.read(struct.calcsize(REGISTER_ARRAY_PACK))
        bit_indices = list(struct.unpack(REGISTER_ARRAY_PACK, bit_indices_raw))
        if data.type.decode("utf8") == "q":
            registers["q"][name] = (data.standalone, bit_indices, data.in_circuit)
        else:
            registers["c"][name] = (data.standalone, bit_indices, data.in_circuit)
    return registers


def _read_registers(file_obj, num_registers):
    registers = {"q": {}, "c": {}}
    for _reg in range(num_registers):
        data = formats.REGISTER._make(
            struct.unpack(
                formats.REGISTER_PACK,
                file_obj.read(formats.REGISTER_SIZE),
            )
        )
        name = file_obj.read(data.name_size).decode("utf8")
        REGISTER_ARRAY_PACK = f"!{data.size}I"
        bit_indices_raw = file_obj.read(struct.calcsize(REGISTER_ARRAY_PACK))
        bit_indices = list(struct.unpack(REGISTER_ARRAY_PACK, bit_indices_raw))
        if data.type.decode("utf8") == "q":
            registers["q"][name] = (data.standalone, bit_indices, True)
        else:
            registers["c"][name] = (data.standalone, bit_indices, True)
    return registers


def _loads_instruction_parameter(
    type_key,
    data_bytes,
    version,
    vectors,
    registers,
    circuit,
    use_symengine,
    standalone_vars,
):
    if type_key == type_keys.Program.CIRCUIT:
        param = common.data_from_binary(data_bytes, read_circuit, version=version)
    elif type_key == type_keys.Value.MODIFIER:
        param = common.data_from_binary(data_bytes, _read_modifier)
    elif type_key == type_keys.Container.RANGE:
        data = formats.RANGE._make(struct.unpack(formats.RANGE_PACK, data_bytes))
        param = range(data.start, data.stop, data.step)
    elif type_key == type_keys.Container.TUPLE:
        param = tuple(
            common.sequence_from_binary(
                data_bytes,
                _loads_instruction_parameter,
                version=version,
                vectors=vectors,
                registers=registers,
                circuit=circuit,
                use_symengine=use_symengine,
                standalone_vars=standalone_vars,
            )
        )
    elif type_key == type_keys.Value.INTEGER:
        # TODO This uses little endian. Should be fixed in the next QPY version.
        param = struct.unpack("<q", data_bytes)[0]
    elif type_key == type_keys.Value.FLOAT:
        # TODO This uses little endian. Should be fixed in the next QPY version.
        param = struct.unpack("<d", data_bytes)[0]
    elif type_key == type_keys.Value.REGISTER:
        param = _loads_register_param(data_bytes.decode(common.ENCODE), circuit, registers)
    else:
        clbits = circuit.clbits if circuit is not None else ()
        param = value.loads_value(
            type_key,
            data_bytes,
            version,
            vectors,
            clbits=clbits,
            cregs=registers["c"],
            use_symengine=use_symengine,
            standalone_vars=standalone_vars,
        )

    return param


def _loads_register_param(data_bytes, circuit, registers):
    # If register name prefixed with null character it's a clbit index for single bit condition.
    if data_bytes[0] == "\x00":
        conditional_bit = int(data_bytes[1:])
        return circuit.clbits[conditional_bit]
    return registers["c"][data_bytes]


def _read_instruction(
    file_obj,
    circuit,
    registers,
    custom_operations,
    version,
    vectors,
    use_symengine,
    standalone_vars,
):
    if version < 5:
        instruction = formats.CIRCUIT_INSTRUCTION._make(
            struct.unpack(
                formats.CIRCUIT_INSTRUCTION_PACK,
                file_obj.read(formats.CIRCUIT_INSTRUCTION_SIZE),
            )
        )
    else:
        instruction = formats.CIRCUIT_INSTRUCTION_V2._make(
            struct.unpack(
                formats.CIRCUIT_INSTRUCTION_V2_PACK,
                file_obj.read(formats.CIRCUIT_INSTRUCTION_V2_SIZE),
            )
        )
    gate_name = file_obj.read(instruction.name_size).decode(common.ENCODE)
    label = file_obj.read(instruction.label_size).decode(common.ENCODE)
    condition_register = file_obj.read(instruction.condition_register_size).decode(common.ENCODE)
    qargs = []
    cargs = []
    params = []
    condition = None
    if (version < 5 and instruction.has_condition) or (
        version >= 5 and instruction.conditional_key == type_keys.Condition.TWO_TUPLE
    ):
        condition = (
            _loads_register_param(condition_register, circuit, registers),
            instruction.condition_value,
        )
    elif version >= 5 and instruction.conditional_key == type_keys.Condition.EXPRESSION:
        condition = value.read_value(
            file_obj,
            version,
            vectors,
            clbits=circuit.clbits,
            cregs=registers["c"],
            use_symengine=use_symengine,
            standalone_vars=standalone_vars,
        )
    # Load Arguments
    if circuit is not None:
        for _qarg in range(instruction.num_qargs):
            qarg = formats.CIRCUIT_INSTRUCTION_ARG._make(
                struct.unpack(
                    formats.CIRCUIT_INSTRUCTION_ARG_PACK,
                    file_obj.read(formats.CIRCUIT_INSTRUCTION_ARG_SIZE),
                )
            )
            if qarg.type.decode(common.ENCODE) == "c":
                raise TypeError("Invalid input carg prior to all qargs")
            qargs.append(circuit.qubits[qarg.size])
        for _carg in range(instruction.num_cargs):
            carg = formats.CIRCUIT_INSTRUCTION_ARG._make(
                struct.unpack(
                    formats.CIRCUIT_INSTRUCTION_ARG_PACK,
                    file_obj.read(formats.CIRCUIT_INSTRUCTION_ARG_SIZE),
                )
            )
            if carg.type.decode(common.ENCODE) == "q":
                raise TypeError("Invalid input qarg after all qargs")
            cargs.append(circuit.clbits[carg.size])

    # Load Parameters
    for _param in range(instruction.num_parameters):
        type_key, data_bytes = common.read_generic_typed_data(file_obj)
        param = _loads_instruction_parameter(
            type_key,
            data_bytes,
            version,
            vectors,
            registers,
            circuit,
            use_symengine,
            standalone_vars,
        )
        params.append(param)

    # Load Gate object
    if gate_name in {"Gate", "Instruction", "ControlledGate"}:
        inst_obj = _parse_custom_operation(
            custom_operations,
            gate_name,
            params,
            version,
            vectors,
            registers,
            use_symengine,
            standalone_vars,
        )
        inst_obj.condition = condition
        if instruction.label_size > 0:
            inst_obj.label = label
        if circuit is None:
            return inst_obj
        circuit._append(inst_obj, qargs, cargs)
        return None
    elif gate_name in custom_operations:
        inst_obj = _parse_custom_operation(
            custom_operations,
            gate_name,
            params,
            version,
            vectors,
            registers,
            use_symengine,
            standalone_vars,
        )
        inst_obj.condition = condition
        if instruction.label_size > 0:
            inst_obj.label = label
        if circuit is None:
            return inst_obj
        circuit._append(inst_obj, qargs, cargs)
        return None
    elif hasattr(library, gate_name):
        gate_class = getattr(library, gate_name)
    elif hasattr(circuit_mod, gate_name):
        gate_class = getattr(circuit_mod, gate_name)
    elif hasattr(controlflow, gate_name):
        gate_class = getattr(controlflow, gate_name)
    elif gate_name == "Clifford":
        gate_class = Clifford
    else:
        raise AttributeError(f"Invalid instruction type: {gate_name}")

    if instruction.label_size <= 0:
        label = None
    if gate_name in {"IfElseOp", "WhileLoopOp"}:
        gate = gate_class(condition, *params, label=label)
    elif version >= 5 and issubclass(gate_class, ControlledGate):
        if gate_name in {
            "MCPhaseGate",
            "MCU1Gate",
            "MCXGrayCode",
            "MCXGate",
            "MCXRecursive",
            "MCXVChain",
        }:
            gate = gate_class(*params, instruction.num_ctrl_qubits, label=label)
        else:
            gate = gate_class(*params, label=label)
            if (
                gate.num_ctrl_qubits != instruction.num_ctrl_qubits
                or gate.ctrl_state != instruction.ctrl_state
            ):
                gate = gate.to_mutable()
                gate.num_ctrl_qubits = instruction.num_ctrl_qubits
                gate.ctrl_state = instruction.ctrl_state
        if condition:
            gate = gate.c_if(*condition)
    else:
        if gate_name in {"Initialize", "StatePreparation"}:
            if isinstance(params[0], str):
                # the params are the labels of the initial state
                gate = gate_class("".join(label for label in params))
            elif instruction.num_parameters == 1:
                # the params is the integer indicating which qubits to initialize
                gate = gate_class(int(params[0].real), instruction.num_qargs)
            else:
                # the params represent a list of complex amplitudes
                gate = gate_class(params)
        elif gate_name in {
            "UCRXGate",
            "UCRYGate",
            "UCRZGate",
            "DiagonalGate",
        }:
            gate = gate_class(params)
<<<<<<< HEAD
        elif gate_name == "QftGate":
=======
        elif gate_name == "QFTGate":
>>>>>>> 5a6312d7
            gate = gate_class(len(qargs), *params)
        else:
            if gate_name == "Barrier":
                params = [len(qargs)]
            elif gate_name in {"BreakLoopOp", "ContinueLoopOp"}:
                params = [len(qargs), len(cargs)]
            if label is not None:
                if issubclass(gate_class, (SingletonInstruction, SingletonGate)):
                    gate = gate_class(*params, label=label)
                else:
                    gate = gate_class(*params)
                    gate.label = label
            else:
                gate = gate_class(*params)
        if condition:
            if not isinstance(gate, ControlFlowOp):
                gate = gate.c_if(*condition)
            else:
                gate.condition = condition
    if circuit is None:
        return gate
    if not isinstance(gate, Instruction):
        circuit.append(gate, qargs, cargs)
    else:
        circuit._append(CircuitInstruction(gate, qargs, cargs))
    return None


def _parse_custom_operation(
    custom_operations,
    gate_name,
    params,
    version,
    vectors,
    registers,
    use_symengine,
    standalone_vars,
):
    if version >= 5:
        (
            type_str,
            num_qubits,
            num_clbits,
            definition,
            num_ctrl_qubits,
            ctrl_state,
            base_gate_raw,
        ) = custom_operations[gate_name]
    else:
        type_str, num_qubits, num_clbits, definition = custom_operations[gate_name]
        base_gate_raw = ctrl_state = num_ctrl_qubits = None
    # Strip the trailing "_{uuid}" from the gate name if the version >=11
    if version >= 11:
        gate_name = "_".join(gate_name.split("_")[:-1])
    type_key = type_keys.CircuitInstruction(type_str)

    if type_key == type_keys.CircuitInstruction.INSTRUCTION:
        inst_obj = Instruction(gate_name, num_qubits, num_clbits, params)
        if definition is not None:
            inst_obj.definition = definition
        return inst_obj

    if type_key == type_keys.CircuitInstruction.GATE:
        inst_obj = Gate(gate_name, num_qubits, params)
        inst_obj.definition = definition
        return inst_obj

    if version >= 5 and type_key == type_keys.CircuitInstruction.CONTROLLED_GATE:
        with io.BytesIO(base_gate_raw) as base_gate_obj:
            base_gate = _read_instruction(
                base_gate_obj,
                None,
                registers,
                custom_operations,
                version,
                vectors,
                use_symengine,
                standalone_vars,
            )
        if ctrl_state < 2**num_ctrl_qubits - 1:
            # If open controls, we need to discard the control suffix when setting the name.
            gate_name = gate_name.rsplit("_", 1)[0]
        inst_obj = ControlledGate(
            gate_name,
            num_qubits,
            params,
            num_ctrl_qubits=num_ctrl_qubits,
            ctrl_state=ctrl_state,
            base_gate=base_gate,
        )
        inst_obj.definition = definition
        return inst_obj

    if version >= 11 and type_key == type_keys.CircuitInstruction.ANNOTATED_OPERATION:
        with io.BytesIO(base_gate_raw) as base_gate_obj:
            base_gate = _read_instruction(
                base_gate_obj,
                None,
                registers,
                custom_operations,
                version,
                vectors,
                use_symengine,
                standalone_vars,
            )
        inst_obj = AnnotatedOperation(base_op=base_gate, modifiers=params)
        return inst_obj

    if type_key == type_keys.CircuitInstruction.PAULI_EVOL_GATE:
        return definition

    raise ValueError(f"Invalid custom instruction type '{type_str}'")


def _read_pauli_evolution_gate(file_obj, version, vectors):
    pauli_evolution_def = formats.PAULI_EVOLUTION_DEF._make(
        struct.unpack(
            formats.PAULI_EVOLUTION_DEF_PACK, file_obj.read(formats.PAULI_EVOLUTION_DEF_SIZE)
        )
    )
    if pauli_evolution_def.operator_size != 1 and pauli_evolution_def.standalone_op:
        raise ValueError(
            "Can't have a standalone operator with {pauli_evolution_raw[0]} operators in the payload"
        )

    operator_list = []
    for _ in range(pauli_evolution_def.operator_size):
        op_elem = formats.SPARSE_PAULI_OP_LIST_ELEM._make(
            struct.unpack(
                formats.SPARSE_PAULI_OP_LIST_ELEM_PACK,
                file_obj.read(formats.SPARSE_PAULI_OP_LIST_ELEM_SIZE),
            )
        )
        op_raw_data = common.data_from_binary(file_obj.read(op_elem.size), np.load)
        operator_list.append(SparsePauliOp.from_list(op_raw_data))

    if pauli_evolution_def.standalone_op:
        pauli_op = operator_list[0]
    else:
        pauli_op = operator_list

    time = value.loads_value(
        pauli_evolution_def.time_type,
        file_obj.read(pauli_evolution_def.time_size),
        version=version,
        vectors=vectors,
    )
    synth_data = json.loads(file_obj.read(pauli_evolution_def.synth_method_size))
    synthesis = getattr(evo_synth, synth_data["class"])(**synth_data["settings"])
    return_gate = library.PauliEvolutionGate(pauli_op, time=time, synthesis=synthesis)
    return return_gate


def _read_modifier(file_obj):
    modifier = formats.MODIFIER_DEF._make(
        struct.unpack(
            formats.MODIFIER_DEF_PACK,
            file_obj.read(formats.MODIFIER_DEF_SIZE),
        )
    )
    if modifier.type == b"i":
        return InverseModifier()
    elif modifier.type == b"c":
        return ControlModifier(
            num_ctrl_qubits=modifier.num_ctrl_qubits, ctrl_state=modifier.ctrl_state
        )
    elif modifier.type == b"p":
        return PowerModifier(power=modifier.power)
    else:
        raise TypeError("Unsupported modifier.")


def _read_custom_operations(file_obj, version, vectors):
    custom_operations = {}
    custom_definition_header = formats.CUSTOM_CIRCUIT_DEF_HEADER._make(
        struct.unpack(
            formats.CUSTOM_CIRCUIT_DEF_HEADER_PACK,
            file_obj.read(formats.CUSTOM_CIRCUIT_DEF_HEADER_SIZE),
        )
    )
    if custom_definition_header.size > 0:
        for _ in range(custom_definition_header.size):
            if version < 5:
                data = formats.CUSTOM_CIRCUIT_INST_DEF._make(
                    struct.unpack(
                        formats.CUSTOM_CIRCUIT_INST_DEF_PACK,
                        file_obj.read(formats.CUSTOM_CIRCUIT_INST_DEF_SIZE),
                    )
                )
            else:
                data = formats.CUSTOM_CIRCUIT_INST_DEF_V2._make(
                    struct.unpack(
                        formats.CUSTOM_CIRCUIT_INST_DEF_V2_PACK,
                        file_obj.read(formats.CUSTOM_CIRCUIT_INST_DEF_V2_SIZE),
                    )
                )

            name = file_obj.read(data.gate_name_size).decode(common.ENCODE)
            type_str = data.type
            definition_circuit = None
            if data.custom_definition:
                def_binary = file_obj.read(data.size)
                if version < 3 or not name.startswith(r"###PauliEvolutionGate_"):
                    definition_circuit = common.data_from_binary(
                        def_binary, read_circuit, version=version
                    )
                elif name.startswith(r"###PauliEvolutionGate_"):
                    definition_circuit = common.data_from_binary(
                        def_binary, _read_pauli_evolution_gate, version=version, vectors=vectors
                    )
            if version < 5:
                data_payload = (type_str, data.num_qubits, data.num_clbits, definition_circuit)
            else:
                base_gate = file_obj.read(data.base_gate_size)
                data_payload = (
                    type_str,
                    data.num_qubits,
                    data.num_clbits,
                    definition_circuit,
                    data.num_ctrl_qubits,
                    data.ctrl_state,
                    base_gate,
                )
            custom_operations[name] = data_payload
    return custom_operations


def _read_calibrations(file_obj, version, vectors, metadata_deserializer):
    calibrations = {}

    header = formats.CALIBRATION._make(
        struct.unpack(formats.CALIBRATION_PACK, file_obj.read(formats.CALIBRATION_SIZE))
    )
    for _ in range(header.num_cals):
        defheader = formats.CALIBRATION_DEF._make(
            struct.unpack(formats.CALIBRATION_DEF_PACK, file_obj.read(formats.CALIBRATION_DEF_SIZE))
        )
        name = file_obj.read(defheader.name_size).decode(common.ENCODE)
        qubits = tuple(
            struct.unpack("!q", file_obj.read(struct.calcsize("!q")))[0]
            for _ in range(defheader.num_qubits)
        )
        params = tuple(
            value.read_value(file_obj, version, vectors) for _ in range(defheader.num_params)
        )
        schedule = schedules.read_schedule_block(file_obj, version, metadata_deserializer)

        if name not in calibrations:
            calibrations[name] = {(qubits, params): schedule}
        else:
            calibrations[name][(qubits, params)] = schedule

    return calibrations


def _dumps_register(register, index_map):
    if isinstance(register, ClassicalRegister):
        return register.name.encode(common.ENCODE)
    # Clbit.
    return b"\x00" + str(index_map["c"][register]).encode(common.ENCODE)


def _dumps_instruction_parameter(
    param, index_map, use_symengine, *, version, standalone_var_indices
):
    if isinstance(param, QuantumCircuit):
        type_key = type_keys.Program.CIRCUIT
        data_bytes = common.data_to_binary(param, write_circuit, version=version)
    elif isinstance(param, Modifier):
        type_key = type_keys.Value.MODIFIER
        data_bytes = common.data_to_binary(param, _write_modifier)
    elif isinstance(param, range):
        type_key = type_keys.Container.RANGE
        data_bytes = struct.pack(formats.RANGE_PACK, param.start, param.stop, param.step)
    elif isinstance(param, tuple):
        type_key = type_keys.Container.TUPLE
        data_bytes = common.sequence_to_binary(
            param,
            _dumps_instruction_parameter,
            index_map=index_map,
            use_symengine=use_symengine,
            version=version,
            standalone_var_indices=standalone_var_indices,
        )
    elif isinstance(param, int):
        # TODO This uses little endian. This should be fixed in next QPY version.
        type_key = type_keys.Value.INTEGER
        data_bytes = struct.pack("<q", param)
    elif isinstance(param, float):
        # TODO This uses little endian. This should be fixed in next QPY version.
        type_key = type_keys.Value.FLOAT
        data_bytes = struct.pack("<d", param)
    elif isinstance(param, (Clbit, ClassicalRegister)):
        type_key = type_keys.Value.REGISTER
        data_bytes = _dumps_register(param, index_map)
    else:
        type_key, data_bytes = value.dumps_value(
            param,
            index_map=index_map,
            use_symengine=use_symengine,
            standalone_var_indices=standalone_var_indices,
            version=version,
        )

    return type_key, data_bytes


# pylint: disable=too-many-boolean-expressions
def _write_instruction(
    file_obj,
    instruction,
    custom_operations,
    index_map,
    use_symengine,
    version,
    standalone_var_indices=None,
):
    if isinstance(instruction.operation, Instruction):
        gate_class_name = instruction.operation.base_class.__name__
    else:
        gate_class_name = instruction.operation.__class__.__name__

    custom_operations_list = []
    if (
        (
            not hasattr(library, gate_class_name)
            and not hasattr(circuit_mod, gate_class_name)
            and not hasattr(controlflow, gate_class_name)
            and gate_class_name != "Clifford"
        )
        or gate_class_name == "Gate"
        or gate_class_name == "Instruction"
        or isinstance(instruction.operation, library.BlueprintCircuit)
    ):
        gate_class_name = instruction.operation.name
        if version >= 11:
            # Assign a uuid to each instance of a custom operation
            gate_class_name = f"{gate_class_name}_{uuid.uuid4().hex}"
        # ucr*_dg gates can have different numbers of parameters,
        # the uuid is appended to avoid storing a single definition
        # in circuits with multiple ucr*_dg gates.
        elif instruction.operation.name in {"ucrx_dg", "ucry_dg", "ucrz_dg"}:
            gate_class_name = f"{gate_class_name}_{uuid.uuid4()}"

        custom_operations[gate_class_name] = instruction.operation
        custom_operations_list.append(gate_class_name)

    elif gate_class_name in {"ControlledGate", "AnnotatedOperation"}:
        # controlled or annotated gates can have the same name but different parameter
        # values, the uuid is appended to avoid storing a single definition
        # in circuits with multiple controlled gates.
        gate_class_name = instruction.operation.name + "_" + str(uuid.uuid4())
        custom_operations[gate_class_name] = instruction.operation
        custom_operations_list.append(gate_class_name)

    elif isinstance(instruction.operation, library.PauliEvolutionGate):
        gate_class_name = r"###PauliEvolutionGate_" + str(uuid.uuid4())
        custom_operations[gate_class_name] = instruction.operation
        custom_operations_list.append(gate_class_name)

    condition_type = type_keys.Condition.NONE
    condition_register = b""
    condition_value = 0
    if (op_condition := getattr(instruction.operation, "condition", None)) is not None:
        if isinstance(op_condition, expr.Expr):
            condition_type = type_keys.Condition.EXPRESSION
        else:
            condition_type = type_keys.Condition.TWO_TUPLE
            condition_register = _dumps_register(instruction.operation.condition[0], index_map)
            condition_value = int(instruction.operation.condition[1])

    gate_class_name = gate_class_name.encode(common.ENCODE)
    label = getattr(instruction.operation, "label", None)
    if label:
        label_raw = label.encode(common.ENCODE)
    else:
        label_raw = b""

    # The instruction params we store are about being able to reconstruct the objects; they don't
    # necessarily need to match one-to-one to the `params` field.
    if isinstance(instruction.operation, controlflow.SwitchCaseOp):
        instruction_params = [
            instruction.operation.target,
            tuple(instruction.operation.cases_specifier()),
        ]
    elif isinstance(instruction.operation, Clifford):
        instruction_params = [instruction.operation.tableau]
    elif isinstance(instruction.operation, AnnotatedOperation):
        instruction_params = instruction.operation.modifiers
    else:
        instruction_params = getattr(instruction.operation, "params", [])

    num_ctrl_qubits = getattr(instruction.operation, "num_ctrl_qubits", 0)
    ctrl_state = getattr(instruction.operation, "ctrl_state", 0)
    instruction_raw = struct.pack(
        formats.CIRCUIT_INSTRUCTION_V2_PACK,
        len(gate_class_name),
        len(label_raw),
        len(instruction_params),
        instruction.operation.num_qubits,
        instruction.operation.num_clbits,
        condition_type.value,
        len(condition_register),
        condition_value,
        num_ctrl_qubits,
        ctrl_state,
    )
    file_obj.write(instruction_raw)
    file_obj.write(gate_class_name)
    file_obj.write(label_raw)
    if condition_type is type_keys.Condition.EXPRESSION:
        value.write_value(
            file_obj,
            op_condition,
            version=version,
            index_map=index_map,
            standalone_var_indices=standalone_var_indices,
        )
    else:
        file_obj.write(condition_register)
    # Encode instruction args
    for qbit in instruction.qubits:
        instruction_arg_raw = struct.pack(
            formats.CIRCUIT_INSTRUCTION_ARG_PACK, b"q", index_map["q"][qbit]
        )
        file_obj.write(instruction_arg_raw)
    for clbit in instruction.clbits:
        instruction_arg_raw = struct.pack(
            formats.CIRCUIT_INSTRUCTION_ARG_PACK, b"c", index_map["c"][clbit]
        )
        file_obj.write(instruction_arg_raw)
    # Encode instruction params
    for param in instruction_params:
        type_key, data_bytes = _dumps_instruction_parameter(
            param,
            index_map,
            use_symengine,
            version=version,
            standalone_var_indices=standalone_var_indices,
        )
        common.write_generic_typed_data(file_obj, type_key, data_bytes)
    return custom_operations_list


def _write_pauli_evolution_gate(file_obj, evolution_gate, version):
    operator_list = evolution_gate.operator
    standalone = False
    if not isinstance(operator_list, list):
        operator_list = [operator_list]
        standalone = True
    num_operators = len(operator_list)

    def _write_elem(buffer, op):
        elem_data = common.data_to_binary(op.to_list(array=True), np.save)
        elem_metadata = struct.pack(formats.SPARSE_PAULI_OP_LIST_ELEM_PACK, len(elem_data))
        buffer.write(elem_metadata)
        buffer.write(elem_data)

    pauli_data_buf = io.BytesIO()
    for operator in operator_list:
        data = common.data_to_binary(operator, _write_elem)
        pauli_data_buf.write(data)

    time_type, time_data = value.dumps_value(evolution_gate.time, version=version)
    time_size = len(time_data)
    synth_class = str(type(evolution_gate.synthesis).__name__)
    settings_dict = evolution_gate.synthesis.settings
    synth_data = json.dumps({"class": synth_class, "settings": settings_dict}).encode(common.ENCODE)
    synth_size = len(synth_data)
    pauli_evolution_raw = struct.pack(
        formats.PAULI_EVOLUTION_DEF_PACK,
        num_operators,
        standalone,
        time_type,
        time_size,
        synth_size,
    )
    file_obj.write(pauli_evolution_raw)
    file_obj.write(pauli_data_buf.getvalue())
    pauli_data_buf.close()
    file_obj.write(time_data)
    file_obj.write(synth_data)


def _write_modifier(file_obj, modifier):
    if isinstance(modifier, InverseModifier):
        type_key = b"i"
        num_ctrl_qubits = 0
        ctrl_state = 0
        power = 0.0
    elif isinstance(modifier, ControlModifier):
        type_key = b"c"
        num_ctrl_qubits = modifier.num_ctrl_qubits
        ctrl_state = modifier.ctrl_state
        power = 0.0
    elif isinstance(modifier, PowerModifier):
        type_key = b"p"
        num_ctrl_qubits = 0
        ctrl_state = 0
        power = modifier.power
    else:
        raise TypeError("Unsupported modifier.")

    modifier_data = struct.pack(
        formats.MODIFIER_DEF_PACK, type_key, num_ctrl_qubits, ctrl_state, power
    )
    file_obj.write(modifier_data)


def _write_custom_operation(
    file_obj, name, operation, custom_operations, use_symengine, version, *, standalone_var_indices
):
    type_key = type_keys.CircuitInstruction.assign(operation)
    has_definition = False
    size = 0
    data = None
    num_qubits = operation.num_qubits
    num_clbits = operation.num_clbits
    ctrl_state = 0
    num_ctrl_qubits = 0
    base_gate = None
    new_custom_instruction = []

    if type_key == type_keys.CircuitInstruction.PAULI_EVOL_GATE:
        has_definition = True
        data = common.data_to_binary(operation, _write_pauli_evolution_gate, version=version)
        size = len(data)
    elif type_key == type_keys.CircuitInstruction.CONTROLLED_GATE:
        # For ControlledGate, we have to access and store the private `_definition` rather than the
        # public one, because the public one is mutated to include additional logic if the control
        # state is open, and the definition setter (during a subsequent read) uses the "fully
        # excited" control definition only.
        has_definition = True
        # Build internal definition to support overloaded subclasses by
        # calling definition getter on object
        operation.definition  # pylint: disable=pointless-statement
        data = common.data_to_binary(operation._definition, write_circuit, version=version)
        size = len(data)
        num_ctrl_qubits = operation.num_ctrl_qubits
        ctrl_state = operation.ctrl_state
        base_gate = operation.base_gate
    elif type_key == type_keys.CircuitInstruction.ANNOTATED_OPERATION:
        has_definition = False
        base_gate = operation.base_op
    elif operation.definition is not None:
        has_definition = True
        data = common.data_to_binary(operation.definition, write_circuit, version=version)
        size = len(data)
    if base_gate is None:
        base_gate_raw = b""
    else:
        with io.BytesIO() as base_gate_buffer:
            new_custom_instruction = _write_instruction(
                base_gate_buffer,
                CircuitInstruction(base_gate, (), ()),
                custom_operations,
                {},
                use_symengine,
                version,
                standalone_var_indices=standalone_var_indices,
            )
            base_gate_raw = base_gate_buffer.getvalue()
    name_raw = name.encode(common.ENCODE)
    custom_operation_raw = struct.pack(
        formats.CUSTOM_CIRCUIT_INST_DEF_V2_PACK,
        len(name_raw),
        type_key,
        num_qubits,
        num_clbits,
        has_definition,
        size,
        num_ctrl_qubits,
        ctrl_state,
        len(base_gate_raw),
    )
    file_obj.write(custom_operation_raw)
    file_obj.write(name_raw)
    if data:
        file_obj.write(data)
    file_obj.write(base_gate_raw)
    return new_custom_instruction


def _write_calibrations(file_obj, calibrations, metadata_serializer, version):
    flatten_dict = {}
    for gate, caldef in calibrations.items():
        for (qubits, params), schedule in caldef.items():
            key = (gate, qubits, params)
            flatten_dict[key] = schedule
    header = struct.pack(formats.CALIBRATION_PACK, len(flatten_dict))
    file_obj.write(header)
    for (name, qubits, params), schedule in flatten_dict.items():
        # In principle ScheduleBlock and Schedule can be supported.
        # As of version 5 only ScheduleBlock is supported.
        name_bytes = name.encode(common.ENCODE)
        defheader = struct.pack(
            formats.CALIBRATION_DEF_PACK,
            len(name_bytes),
            len(qubits),
            len(params),
            type_keys.Program.assign(schedule),
        )
        file_obj.write(defheader)
        file_obj.write(name_bytes)
        for qubit in qubits:
            file_obj.write(struct.pack("!q", qubit))
        for param in params:
            value.write_value(file_obj, param, version=version)
        schedules.write_schedule_block(file_obj, schedule, metadata_serializer, version=version)


def _write_registers(file_obj, in_circ_regs, full_bits):
    bitmap = {bit: index for index, bit in enumerate(full_bits)}

    out_circ_regs = set()
    for bit in full_bits:
        if bit._register is not None and bit._register not in in_circ_regs:
            out_circ_regs.add(bit._register)

    for regs, is_in_circuit in [(in_circ_regs, True), (out_circ_regs, False)]:
        for reg in regs:
            standalone = all(bit._register is reg for bit in reg)
            reg_name = reg.name.encode(common.ENCODE)
            reg_type = reg.prefix.encode(common.ENCODE)
            file_obj.write(
                struct.pack(
                    formats.REGISTER_V4_PACK,
                    reg_type,
                    standalone,
                    reg.size,
                    len(reg_name),
                    is_in_circuit,
                )
            )
            file_obj.write(reg_name)
            REGISTER_ARRAY_PACK = f"!{reg.size}q"
            bit_indices = []
            for bit in reg:
                bit_indices.append(bitmap.get(bit, -1))
            file_obj.write(struct.pack(REGISTER_ARRAY_PACK, *bit_indices))

    return len(in_circ_regs) + len(out_circ_regs)


def _write_layout(file_obj, circuit):
    if circuit.layout is None:
        # Write a null header if there is no layout present
        file_obj.write(struct.pack(formats.LAYOUT_V2_PACK, False, -1, -1, -1, 0, 0))
        return
    initial_size = -1
    input_qubit_mapping = {}
    initial_layout_array = []
    extra_registers = defaultdict(list)
    if circuit.layout.initial_layout is not None:
        initial_size = len(circuit.layout.initial_layout)
        layout_mapping = circuit.layout.initial_layout.get_physical_bits()
        for i in range(circuit.num_qubits):
            qubit = layout_mapping[i]
            input_qubit_mapping[qubit] = i
            if qubit._register is not None or qubit._index is not None:
                if qubit._register not in circuit.qregs:
                    extra_registers[qubit._register].append(qubit)
                initial_layout_array.append((qubit._index, qubit._register))
            else:
                initial_layout_array.append((None, None))
    input_qubit_size = -1
    input_qubit_mapping_array = []
    if circuit.layout.input_qubit_mapping is not None:
        input_qubit_size = len(circuit.layout.input_qubit_mapping)
        input_qubit_mapping_array = [None] * input_qubit_size
        layout_mapping = circuit.layout.initial_layout.get_virtual_bits()
        for qubit, index in circuit.layout.input_qubit_mapping.items():
            if (
                getattr(qubit, "_register", None) is not None
                and getattr(qubit, "_index", None) is not None
            ):
                if qubit._register not in circuit.qregs:
                    extra_registers[qubit._register].append(qubit)
                input_qubit_mapping_array[index] = layout_mapping[qubit]
            else:
                input_qubit_mapping_array[index] = layout_mapping[qubit]
    final_layout_size = -1
    final_layout_array = []
    if circuit.layout.final_layout is not None:
        final_layout_size = len(circuit.layout.final_layout)
        final_layout_physical = circuit.layout.final_layout.get_physical_bits()
        for i in range(circuit.num_qubits):
            virtual_bit = final_layout_physical[i]
            final_layout_array.append(circuit.find_bit(virtual_bit).index)

    input_qubit_count = circuit._layout._input_qubit_count
    if input_qubit_count is None:
        input_qubit_count = -1
    file_obj.write(
        struct.pack(
            formats.LAYOUT_V2_PACK,
            True,
            initial_size,
            input_qubit_size,
            final_layout_size,
            len(extra_registers),
            input_qubit_count,
        )
    )
    _write_registers(
        file_obj, list(extra_registers), [x for bits in extra_registers.values() for x in bits]
    )
    for index, register in initial_layout_array:
        reg_name_bytes = None if register is None else register.name.encode(common.ENCODE)
        file_obj.write(
            struct.pack(
                formats.INITIAL_LAYOUT_BIT_PACK,
                -1 if index is None else index,
                -1 if reg_name_bytes is None else len(reg_name_bytes),
            )
        )
        if reg_name_bytes is not None:
            file_obj.write(reg_name_bytes)
    for i in input_qubit_mapping_array:
        file_obj.write(struct.pack("!I", i))
    for i in final_layout_array:
        file_obj.write(struct.pack("!I", i))


def _read_layout(file_obj, circuit):
    header = formats.LAYOUT._make(
        struct.unpack(formats.LAYOUT_PACK, file_obj.read(formats.LAYOUT_SIZE))
    )
    if not header.exists:
        return
    _read_common_layout(file_obj, header, circuit)


def _read_common_layout(file_obj, header, circuit):
    registers = {
        name: QuantumRegister(len(v[1]), name)
        for name, v in _read_registers_v4(file_obj, header.extra_registers)["q"].items()
    }
    initial_layout = None
    initial_layout_virtual_bits = []
    for _ in range(header.initial_layout_size):
        virtual_bit = formats.INITIAL_LAYOUT_BIT._make(
            struct.unpack(
                formats.INITIAL_LAYOUT_BIT_PACK,
                file_obj.read(formats.INITIAL_LAYOUT_BIT_SIZE),
            )
        )
        if virtual_bit.index == -1 and virtual_bit.register_size == -1:
            qubit = Qubit()
        else:
            register_name = file_obj.read(virtual_bit.register_size).decode(common.ENCODE)
            if register_name in registers:
                qubit = registers[register_name][virtual_bit.index]
            else:
                register = next(filter(lambda x, name=register_name: x.name == name, circuit.qregs))
                qubit = register[virtual_bit.index]
        initial_layout_virtual_bits.append(qubit)
    if initial_layout_virtual_bits:
        initial_layout = Layout.from_qubit_list(initial_layout_virtual_bits)
    input_qubit_mapping = None
    input_qubit_mapping_array = []
    for _ in range(header.input_mapping_size):
        input_qubit_mapping_array.append(
            struct.unpack("!I", file_obj.read(struct.calcsize("!I")))[0]
        )
    if input_qubit_mapping_array:
        input_qubit_mapping = {}
        physical_bits = initial_layout.get_physical_bits()
        for index, bit in enumerate(input_qubit_mapping_array):
            input_qubit_mapping[physical_bits[bit]] = index
    final_layout = None
    final_layout_array = []
    for _ in range(header.final_layout_size):
        final_layout_array.append(struct.unpack("!I", file_obj.read(struct.calcsize("!I")))[0])

    if final_layout_array:
        layout_dict = {circuit.qubits[bit]: index for index, bit in enumerate(final_layout_array)}
        final_layout = Layout(layout_dict)

    circuit._layout = TranspileLayout(initial_layout, input_qubit_mapping, final_layout)


def _read_layout_v2(file_obj, circuit):
    header = formats.LAYOUT_V2._make(
        struct.unpack(formats.LAYOUT_V2_PACK, file_obj.read(formats.LAYOUT_V2_SIZE))
    )
    if not header.exists:
        return
    _read_common_layout(file_obj, header, circuit)
    if header.input_qubit_count >= 0:
        circuit._layout._input_qubit_count = header.input_qubit_count
        circuit._layout._output_qubit_list = circuit.qubits


def write_circuit(
    file_obj, circuit, metadata_serializer=None, use_symengine=False, version=common.QPY_VERSION
):
    """Write a single QuantumCircuit object in the file like object.

    Args:
        file_obj (FILE): The file like object to write the circuit data in.
        circuit (QuantumCircuit): The circuit data to write.
        metadata_serializer (JSONEncoder): An optional JSONEncoder class that
            will be passed the :attr:`.QuantumCircuit.metadata` dictionary for
            ``circuit`` and will be used as the ``cls`` kwarg
            on the ``json.dump()`` call to JSON serialize that dictionary.
        use_symengine (bool): If True, symbolic objects will be serialized using symengine's
            native mechanism. This is a faster serialization alternative, but not supported in all
            platforms. Please check that your target platform is supported by the symengine library
            before setting this option, as it will be required by qpy to deserialize the payload.
        version (int): The QPY format version to use for serializing this circuit
    """
    metadata_raw = json.dumps(
        circuit.metadata, separators=(",", ":"), cls=metadata_serializer
    ).encode(common.ENCODE)
    metadata_size = len(metadata_raw)
    num_instructions = len(circuit)
    circuit_name = circuit.name.encode(common.ENCODE)
    global_phase_type, global_phase_data = value.dumps_value(circuit.global_phase, version=version)

    with io.BytesIO() as reg_buf:
        num_qregs = _write_registers(reg_buf, circuit.qregs, circuit.qubits)
        num_cregs = _write_registers(reg_buf, circuit.cregs, circuit.clbits)
        registers_raw = reg_buf.getvalue()
    num_registers = num_qregs + num_cregs

    # Write circuit header
    if version >= 12:
        header_raw = formats.CIRCUIT_HEADER_V12(
            name_size=len(circuit_name),
            global_phase_type=global_phase_type,
            global_phase_size=len(global_phase_data),
            num_qubits=circuit.num_qubits,
            num_clbits=circuit.num_clbits,
            metadata_size=metadata_size,
            num_registers=num_registers,
            num_instructions=num_instructions,
            num_vars=circuit.num_vars,
        )
        header = struct.pack(formats.CIRCUIT_HEADER_V12_PACK, *header_raw)
        file_obj.write(header)
        file_obj.write(circuit_name)
        file_obj.write(global_phase_data)
        file_obj.write(metadata_raw)
        # Write header payload
        file_obj.write(registers_raw)
        standalone_var_indices = value.write_standalone_vars(file_obj, circuit)
    else:
        if circuit.num_vars:
            raise exceptions.UnsupportedFeatureForVersion(
                "circuits containing realtime variables", required=12, target=version
            )
        header_raw = formats.CIRCUIT_HEADER_V2(
            name_size=len(circuit_name),
            global_phase_type=global_phase_type,
            global_phase_size=len(global_phase_data),
            num_qubits=circuit.num_qubits,
            num_clbits=circuit.num_clbits,
            metadata_size=metadata_size,
            num_registers=num_registers,
            num_instructions=num_instructions,
        )
        header = struct.pack(formats.CIRCUIT_HEADER_V2_PACK, *header_raw)
        file_obj.write(header)
        file_obj.write(circuit_name)
        file_obj.write(global_phase_data)
        file_obj.write(metadata_raw)
        file_obj.write(registers_raw)
        standalone_var_indices = {}

    instruction_buffer = io.BytesIO()
    custom_operations = {}
    index_map = {}
    index_map["q"] = {bit: index for index, bit in enumerate(circuit.qubits)}
    index_map["c"] = {bit: index for index, bit in enumerate(circuit.clbits)}
    for instruction in circuit.data:
        _write_instruction(
            instruction_buffer,
            instruction,
            custom_operations,
            index_map,
            use_symengine,
            version,
            standalone_var_indices=standalone_var_indices,
        )

    with io.BytesIO() as custom_operations_buffer:
        new_custom_operations = list(custom_operations.keys())
        while new_custom_operations:
            operations_to_serialize = new_custom_operations.copy()
            new_custom_operations = []
            for name in operations_to_serialize:
                operation = custom_operations[name]
                new_custom_operations.extend(
                    _write_custom_operation(
                        custom_operations_buffer,
                        name,
                        operation,
                        custom_operations,
                        use_symengine,
                        version,
                        standalone_var_indices=standalone_var_indices,
                    )
                )

        file_obj.write(struct.pack(formats.CUSTOM_CIRCUIT_DEF_HEADER_PACK, len(custom_operations)))
        file_obj.write(custom_operations_buffer.getvalue())

    file_obj.write(instruction_buffer.getvalue())
    instruction_buffer.close()

    # Write calibrations
    _write_calibrations(file_obj, circuit.calibrations, metadata_serializer, version=version)
    _write_layout(file_obj, circuit)


def read_circuit(file_obj, version, metadata_deserializer=None, use_symengine=False):
    """Read a single QuantumCircuit object from the file like object.

    Args:
        file_obj (FILE): The file like object to read the circuit data from.
        version (int): QPY version.
        metadata_deserializer (JSONDecoder): An optional JSONDecoder class
            that will be used for the ``cls`` kwarg on the internal
            ``json.load`` call used to deserialize the JSON payload used for
            the :attr:`.QuantumCircuit.metadata` attribute for a circuit
            in the file-like object. If this is not specified the circuit metadata will
            be parsed as JSON with the stdlib ``json.load()`` function using
            the default ``JSONDecoder`` class.
        use_symengine (bool): If True, symbolic objects will be de-serialized using
            symengine's native mechanism. This is a faster serialization alternative, but not
            supported in all platforms. Please check that your target platform is supported by
            the symengine library before setting this option, as it will be required by qpy to
            deserialize the payload.
    Returns:
        QuantumCircuit: The circuit object from the file.

    Raises:
        QpyError: Invalid register.
    """
    vectors = {}
    if version < 2:
        header, name, metadata = _read_header(file_obj, metadata_deserializer=metadata_deserializer)
    elif version < 12:
        header, name, metadata = _read_header_v2(
            file_obj, version, vectors, metadata_deserializer=metadata_deserializer
        )
    else:
        header, name, metadata = _read_header_v12(
            file_obj, version, vectors, metadata_deserializer=metadata_deserializer
        )

    global_phase = header["global_phase"]
    num_qubits = header["num_qubits"]
    num_clbits = header["num_clbits"]
    num_registers = header["num_registers"]
    num_instructions = header["num_instructions"]
    num_vars = header.get("num_vars", 0)
    # `out_registers` is two "name: register" maps segregated by type for the rest of QPY, and
    # `all_registers` is the complete ordered list used to construct the `QuantumCircuit`.
    out_registers = {"q": {}, "c": {}}
    all_registers = []
    out_bits = {"q": [None] * num_qubits, "c": [None] * num_clbits}
    if num_registers > 0:
        if version < 4:
            registers = _read_registers(file_obj, num_registers)
        else:
            registers = _read_registers_v4(file_obj, num_registers)
        for bit_type_label, bit_type, reg_type in [
            ("q", Qubit, QuantumRegister),
            ("c", Clbit, ClassicalRegister),
        ]:
            # This does two passes through the registers. In the first, we're actually just
            # constructing the `Bit` instances: any register that is `standalone` "owns" all its
            # bits in the old Qiskit data model, so we have to construct those by creating the
            # register and taking the bits from them.  That's the case even if that register isn't
            # actually in the circuit, which is why we stored them (with `in_circuit=False`) in QPY.
            #
            # Since there's no guarantees in QPY about the ordering of registers, we have to pass
            # through all registers to create the bits first, because we can't reliably know if a
            # non-standalone register contains bits from a standalone one until we've seen all
            # standalone registers.
            typed_bits = out_bits[bit_type_label]
            typed_registers = registers[bit_type_label]
            for register_name, (standalone, indices, _incircuit) in typed_registers.items():
                if not standalone:
                    continue
                register = reg_type(len(indices), register_name)
                out_registers[bit_type_label][register_name] = register
                for owned, index in zip(register, indices):
                    # Negative indices are for bits that aren't in the circuit.
                    if index >= 0:
                        typed_bits[index] = owned
            # Any remaining unset bits aren't owned, so we can construct them in the standard way.
            typed_bits = [bit if bit is not None else bit_type() for bit in typed_bits]
            # Finally _properly_ construct all the registers.  Bits can be in more than one
            # register, including bits that are old-style "owned" by a register.
            for register_name, (standalone, indices, in_circuit) in typed_registers.items():
                if standalone:
                    register = out_registers[bit_type_label][register_name]
                else:
                    register = reg_type(
                        name=register_name,
                        bits=[typed_bits[x] if x >= 0 else bit_type() for x in indices],
                    )
                    out_registers[bit_type_label][register_name] = register
                if in_circuit:
                    all_registers.append(register)
            out_bits[bit_type_label] = typed_bits
    else:
        out_bits = {
            "q": [Qubit() for _ in out_bits["q"]],
            "c": [Clbit() for _ in out_bits["c"]],
        }
    var_segments, standalone_var_indices = value.read_standalone_vars(file_obj, num_vars)
    circ = QuantumCircuit(
        out_bits["q"],
        out_bits["c"],
        *all_registers,
        name=name,
        global_phase=global_phase,
        metadata=metadata,
        inputs=var_segments[type_keys.ExprVarDeclaration.INPUT],
        captures=var_segments[type_keys.ExprVarDeclaration.CAPTURE],
    )
    for declaration in var_segments[type_keys.ExprVarDeclaration.LOCAL]:
        circ.add_uninitialized_var(declaration)
    custom_operations = _read_custom_operations(file_obj, version, vectors)
    for _instruction in range(num_instructions):
        _read_instruction(
            file_obj,
            circ,
            out_registers,
            custom_operations,
            version,
            vectors,
            use_symengine,
            standalone_var_indices,
        )

    # Read calibrations
    if version >= 5:
        circ.calibrations = _read_calibrations(file_obj, version, vectors, metadata_deserializer)

    for vec_name, (vector, initialized_params) in vectors.items():
        if len(initialized_params) != len(vector):
            warnings.warn(
                f"The ParameterVector: '{vec_name}' is not fully identical to its "
                "pre-serialization state. Elements "
                f"{', '.join([str(x) for x in set(range(len(vector))) - initialized_params])} "
                "in the ParameterVector will be not equal to the pre-serialized ParameterVector "
                f"as they weren't used in the circuit: {circ.name}",
                UserWarning,
            )
    if version >= 8:
        if version >= 10:
            _read_layout_v2(file_obj, circ)
        else:
            _read_layout(file_obj, circ)
    return circ<|MERGE_RESOLUTION|>--- conflicted
+++ resolved
@@ -397,11 +397,7 @@
             "DiagonalGate",
         }:
             gate = gate_class(params)
-<<<<<<< HEAD
-        elif gate_name == "QftGate":
-=======
         elif gate_name == "QFTGate":
->>>>>>> 5a6312d7
             gate = gate_class(len(qargs), *params)
         else:
             if gate_name == "Barrier":
